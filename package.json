--- conflicted
+++ resolved
@@ -1,10 +1,6 @@
 {
   "name": "@pingux/astro",
-<<<<<<< HEAD
-  "version": "1.12.0-alpha.4",
-=======
   "version": "1.12.0",
->>>>>>> f7c4a34b
   "description": "PingUX themeable React component library",
   "author": "ux-development@pingidentity.com",
   "license": "Apache-2.0",
