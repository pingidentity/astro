{
  "name": "@pingux/astro",
<<<<<<< HEAD
  "version": "1.11.0-alpha.0",
=======
  "version": "1.11.0",
>>>>>>> e6ef4a7a
  "description": "PingUX themeable React component library",
  "author": "ux-development@pingidentity.com",
  "license": "Apache-2.0",
  "main": "lib/cjs/index.js",
  "module": "lib/index.js",
  "directories": {
    "lib": "lib"
  },
  "files": [
    "lib"
  ],
  "repository": {
    "type": "git",
    "url": "git@gitlab.corp.pingidentity.com:ux/pingux.git"
  },
  "scripts": {
    "build": "rm -rf lib && npm-run-all build:*",
    "build:cjs": "BABEL_ENV=cjs babel --config-file ./babel.config.js ./src --out-dir lib/cjs",
    "build:esm": "BABEL_ENV=esm babel --config-file ./babel.config.js ./src --out-dir lib/",
    "chromatic": "npx chromatic",
    "coverage": "yarn test --coverage",
    "coverage-ci": "yarn test --coverage --ci",
    "demo": "rm -rf ./demo && build-storybook -o demo",
    "test": "jest",
    "lint": "eslint --ext .js,.jsx .",
    "start": "start-storybook -p 6006",
    "storybook": "yarn start"
  },
  "devDependencies": {
    "@babel/core": "^7.11.6",
    "@babel/preset-env": "^7.11.5",
    "@babel/preset-react": "^7.10.4",
    "@emotion/babel-preset-css-prop": "^11.2.0",
    "@emotion/cache": "^11.4.0",
    "@emotion/eslint-plugin": "^11.2.0",
    "@storybook/addon-a11y": "^6.4.19",
    "@storybook/addon-actions": "^6.4.19",
    "@storybook/addon-console": "^1.2.3",
    "@storybook/addon-docs": "^6.4.19",
    "@storybook/addon-essentials": "^6.4.19",
    "@storybook/addon-links": "^6.4.19",
    "@storybook/addon-storysource": "^6.4.19",
    "@storybook/addons": "^6.4.19",
    "@storybook/react": "^6.4.19",
    "@storybook/theming": "^6.4.19",
    "@testing-library/jest-dom": "^5.11.4",
    "@testing-library/react": "^11.0.4",
    "@testing-library/react-hooks": "^3.4.1",
    "@testing-library/user-event": "^12.8.3",
    "babel-loader": "^8.1.0",
    "babel-plugin-transform-node-env-inline": "^0.4.3",
    "chromatic": "^6.5.3",
    "countries-list": "^2.6.1",
    "eslint-plugin-jest-dom": "^3.9.0",
    "eslint-plugin-react-hooks": "^2.5.1",
    "eslint-plugin-testing-library": "^4.6.0",
    "faker": "5.1.0",
    "jest-axe": "^5.0.1",
    "jest-emotion": "^11.0.0",
    "mutationobserver-shim": "^0.3.7",
    "react": "^16.8.6",
    "react-dom": "^16.13.1",
    "react-is": "^16.13.1",
    "use-resize-observer": "^8.0.0"
  },
  "peerDependencies": {
    "react": "^16.8.6",
    "react-dom": "^16.13.1"
  },
  "dependencies": {
    "@emotion/jest": "^11.5.0",
    "@emotion/react": "^11.1.5",
    "@emotion/styled": "^11.3.0",
    "@react-aria/accordion": "3.0.0-alpha.1",
    "@react-aria/breadcrumbs": "^3.1.4",
    "@react-aria/button": "^3.2.1",
    "@react-aria/checkbox": "^3.2.0",
    "@react-aria/color": "^3.0.0-beta.2",
    "@react-aria/combobox": "^3.0.0",
    "@react-aria/dialog": "^3.1.2",
    "@react-aria/focus": "^3.5.0",
    "@react-aria/grid": "^3.0.0-beta.1",
    "@react-aria/i18n": "^3.3.0",
    "@react-aria/interactions": "^3.5.0",
    "@react-aria/label": "^3.1.0",
    "@react-aria/link": "^3.1.1",
    "@react-aria/listbox": "^3.3.0",
    "@react-aria/live-announcer": "^3.0.0",
    "@react-aria/menu": "^3.1.4",
    "@react-aria/numberfield": "3.1.0",
    "@react-aria/overlays": "^3.7.0",
    "@react-aria/progress": "^3.1.1",
    "@react-aria/radio": "^3.1.1",
    "@react-aria/searchfield": "^3.1.1",
    "@react-aria/select": "^3.2.3",
    "@react-aria/selection": "^3.3.1",
    "@react-aria/separator": "^3.1.1",
    "@react-aria/slider": "^3.0.7",
    "@react-aria/switch": "3.1.1",
    "@react-aria/tabs": "^3.0.1",
    "@react-aria/tooltip": "^3.1.2",
    "@react-aria/utils": "^3.8.0",
    "@react-aria/virtualizer": "^3.3.2",
    "@react-aria/visually-hidden": "3.2.1",
    "@react-spectrum/provider": "^3.2.1",
    "@react-spectrum/utils": "3.6.1",
    "@react-stately/collections": "^3.2.1",
    "@react-stately/color": "^3.0.0-beta.2",
    "@react-stately/combobox": "^3.0.0",
    "@react-stately/data": "^3.4.0",
    "@react-stately/grid": "^3.0.0-beta.0",
    "@react-stately/layout": "^3.2.1",
    "@react-stately/list": "^3.2.1",
    "@react-stately/menu": "^3.2.1",
    "@react-stately/numberfield": "3.0.2",
    "@react-stately/overlays": "^3.1.1",
    "@react-stately/radio": "^3.2.0",
    "@react-stately/searchfield": "^3.1.1",
    "@react-stately/select": "^3.1.1",
    "@react-stately/slider": "^3.0.7",
    "@react-stately/tabs": "^3.0.1",
    "@react-stately/toggle": "^3.2.0",
    "@react-stately/tooltip": "^3.0.4",
    "@react-stately/tree": "^3.1.2",
    "@react-stately/utils": "^3.2.1",
    "@rebass/forms": "^4.0.6",
    "@styled-system/prop-types": "^5.1.5",
    "@styled-system/props": "^5.1.5",
    "@styled-system/theme-get": "^5.1.2",
    "@tippyjs/react": "4.2.0",
    "chroma-js": "^2.1.0",
    "classnames": "^2.2.6",
    "emotion-normalize": "^11.0.1",
    "lodash": "^4.17.21",
    "mdi-react": "^7.4.0",
    "moment": "^2.29.1",
    "prism-react-renderer": "1.2.1",
    "prismjs": "^1.27.0",
    "prop-types": "^15.7.2",
    "react-calendar": "^3.4.0",
    "react-color": "^2.19.3",
    "react-dropzone": "^11.4.2",
    "rebass": "^4.0.7",
    "recharts": "^2.1.4",
    "regenerator-runtime": "^0.13.7",
    "styled-system": "^5.1.5",
    "theme-ui": "^0.10.0",
    "tippy.js": "6.2.7",
    "uuid": "^8.3.2"
  }
}<|MERGE_RESOLUTION|>--- conflicted
+++ resolved
@@ -1,10 +1,6 @@
 {
   "name": "@pingux/astro",
-<<<<<<< HEAD
-  "version": "1.11.0-alpha.0",
-=======
   "version": "1.11.0",
->>>>>>> e6ef4a7a
   "description": "PingUX themeable React component library",
   "author": "ux-development@pingidentity.com",
   "license": "Apache-2.0",
