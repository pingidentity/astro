{
  "name": "@pingux/astro",
<<<<<<< HEAD
  "version": "2.107.1-alpha.0",
=======
  "version": "2.107.1",
>>>>>>> e4e0f8fa
  "description": "React component library for Ping Identity's design system",
  "repository": {
    "type": "git",
    "url": "git@gitlab.corp.pingidentity.com:ux/pingux.git"
  },
  "license": "Apache-2.0",
  "author": "ux-development@pingidentity.com",
  "main": "lib/cjs/index.js",
  "module": "lib/index.js",
  "directories": {
    "lib": "lib"
  },
  "files": [
    "lib"
  ],
  "scripts": {
    "install-react-version": "cd ../../ && yarn run install-react-18 && yarn && cd packages/astro && yarn",
    "build": "rm -rf lib && yarn run build:types && yarn run build:cjs && yarn run build:esm && cp README.md ./lib && cp MIGRATION.md ./lib",
    "build-ci": "yarn build",
    "append-version": "node ../../append_current_version.js",
    "build:types": "tsc",
    "build:cjs": "BABEL_ENV=cjs babel --config-file ./babel.config.js ./src --out-dir lib/cjs --extensions \".ts,.tsx,.js\"  --copy-files",
    "build:esm": "BABEL_ENV=esm babel --config-file ./babel.config.js ./src --out-dir lib/ --extensions \".ts,.tsx,.js\" --copy-files",
    "chromatic": "npx chromatic",
    "coverage": "yarn test --coverage",
    "coverage-ci": "yarn test --coverage --ci",
    "coverage-jenkins": "yarn coverage-ci --maxWorkers=25%",
    "demo": "rm -rf ./demo && storybook build -o demo",
    "lint": "eslint --ext .js,.jsx,.ts,.tsx .",
    "start": "storybook dev -p 6006",
    "storybook": "yarn start",
    "test": "jest",
    "test-watch": "jest"
  },
  "dependencies": {
    "@babel/runtime": "7.16.3",
    "@babel/runtime-corejs3": "7.13.8",
    "@emotion/jest": "11.11.0",
    "@emotion/react": "^11.1.1",
    "@emotion/styled": "^11.1.1",
    "@faker-js/faker": "~7.5.0",
    "@internationalized/date": "^3.5.3",
    "@mdx-js/react": "^1.6.22",
    "@pingux/mdi-react": "^1.2.0",
    "@react-aria/accordion": "~3.0.0-alpha.11",
    "@react-aria/breadcrumbs": "^3.1.4",
    "@react-aria/button": "^3.2.1",
    "@react-aria/calendar": "^3.5.7",
    "@react-aria/checkbox": "^3.2.0",
    "@react-aria/color": "~3.0.0-beta.15",
    "@react-aria/combobox": "^3.0.0",
    "@react-aria/datepicker": "^3.10.1",
    "@react-aria/dialog": "^3.1.2",
    "@react-aria/dnd": "^3.5.0",
    "@react-aria/focus": "~3.8.0",
    "@react-aria/grid": "~3.4.1",
    "@react-aria/gridlist": "~3.7.4",
    "@react-aria/i18n": "~3.6.0",
    "@react-aria/interactions": "~3.11.0",
    "@react-aria/label": "^3.1.0",
    "@react-aria/link": "^3.1.1",
    "@react-aria/list": "^3.0.0-beta.0",
    "@react-aria/listbox": "~3.10.2",
    "@react-aria/live-announcer": "~3.1.1",
    "@react-aria/overlays": "^3.7.0",
    "@react-aria/progress": "^3.4.9",
    "@react-aria/select": "^3.14.5",
    "@react-aria/selection": "~3.10.1",
    "@react-aria/table": "^3.9.0",
    "@react-aria/tabs": "^3.8.3",
    "@react-aria/utils": "^3.16.0",
    "@react-aria/virtualizer": "~3.8.0",
    "@react-aria/visually-hidden": "~3.6.0",
    "@react-spectrum/test-utils": "^3.0.0-alpha.1",
    "@react-spectrum/utils": "~3.6.1",
    "@react-stately/calendar": "^3.5.0",
    "@react-stately/color": "~3.1.1",
    "@react-stately/datepicker": "^3.9.4",
    "@react-stately/dnd": "^3.2.6",
    "@react-stately/grid": "~3.3.1",
    "@react-stately/layout": "^3.13.4",
    "@react-stately/list": "^3.10.4",
    "@react-stately/overlays": "^3.6.4",
    "@react-stately/select": "^3.6.4",
    "@react-stately/selection": "^3.15.0",
    "@react-stately/table": "^3.9.0",
    "@react-stately/tabs": "^3.6.3",
    "@react-stately/toggle": "^3.7.3",
    "@react-stately/tree": "^3.7.4",
    "@react-stately/virtualizer": "~3.6.5",
    "@storybook/addon-actions": "^7.1.0",
    "@storybook/api": "^7.1.0",
    "@storybook/components": "^7.1.0",
    "@storybook/preset-scss": "^1.0.3",
    "@styled-system/prop-types": "^5.1.5",
    "@styled-system/props": "^5.1.5",
    "@styled-system/should-forward-prop": "^5.1.5",
    "@styled-system/theme-get": "^5.1.2",
    "chroma-js": "^2.1.0",
    "chromatic": "^6.5.3",
    "classnames": "^2.2.6",
    "countries-list": "^2.6.1",
    "deepmerge": "^4.3.1",
    "emotion-normalize": "^11.0.1",
    "listbox-layout": "npm:@react-stately/layout@3.9.0",
    "listbox-virtualizer": "npm:@react-aria/virtualizer@3.6.0",
    "lodash": "^4.17.21",
    "moment": "^2.29.4",
    "pluralize": "^8.0.0",
    "prism-react-renderer": "1.2.1",
    "prismjs": "^1.27.0",
    "prop-types": "^15.7.2",
    "react-aria": "~3.19.0",
    "react-calendar": "^3.4.0",
    "react-color": "^2.19.3",
    "react-dropzone": "^11.4.2",
    "react-stately": "^3.31.0",
    "recharts": "^2.7.0",
    "regenerator-runtime": "^0.13.7",
    "styled-system": "^5.1.5",
    "theme-ui": "^0.10.0",
    "use-resize-observer": "^8.0.0",
    "uuid": "^8.3.2",
    "webpack": "^5.84.1"
  },
  "devDependencies": {
    "@babel/cli": "^7.22.0",
    "@babel/core": "^7.22.0",
    "@babel/eslint-parser": "^7.22.15",
    "@babel/plugin-transform-runtime": "7.13.9",
    "@babel/plugin-transform-spread": "^7.16.7",
    "@babel/preset-env": "^7.11.5",
    "@babel/preset-react": "^7.10.4",
    "@babel/preset-typescript": "^7.13.0",
    "@emotion/babel-preset-css-prop": "^11.2.0",
    "@emotion/cache": "^11.4.0",
    "@emotion/eslint-plugin": "^11.2.0",
    "@react-stately/collections": "^3.10.2",
    "@react-types/accordion": "^3.0.0-alpha.18",
    "@react-types/button": "^3.9.3",
    "@react-types/calendar": "^3.4.5",
    "@react-types/checkbox": "^3.8.0",
    "@react-types/datepicker": "^3.7.4",
    "@react-types/grid": "^3.2.4",
    "@react-types/select": "^3.9.1",
    "@react-types/shared": "^3.23.1",
    "@react-types/table": "^3.9.3",
    "@storybook/addon-a11y": "^7.1.0",
    "@storybook/addon-console": "^2.0.0",
    "@storybook/addon-docs": "^7.1.0",
    "@storybook/addon-essentials": "^7.1.0",
    "@storybook/addon-links": "^7.1.0",
    "@storybook/addon-mdx-gfm": "^7.1.0",
    "@storybook/addon-storysource": "^7.1.0",
    "@storybook/addons": "^7.1.0",
    "@storybook/react": "^7.1.0",
    "@storybook/react-webpack5": "^7.1.0",
    "@storybook/theming": "^7.1.0",
    "@testing-library/jest-dom": "^5.11.4",
    "@testing-library/react": "15.0.6",
    "@testing-library/react-hooks": "^8.0.1",
    "@testing-library/user-event": "^12.8.3",
    "@types/chroma-js": "^2.4.3",
    "@types/jest": "^29.5.3",
    "@types/jest-axe": "^3.5.8",
    "@types/mdx": "^2.0.5",
    "@types/react": "^18.2.18",
    "@types/react-dom": "^18",
    "@types/regenerator-runtime": "^0.13.5",
    "@types/styled-system": "^5.1.16",
    "@types/testing-library__jest-dom": "^5.14.9",
    "@types/uuid": "^8.3.2",
    "@types/whatwg-fetch": "^0.0.33",
    "@typescript-eslint/eslint-plugin": "^5.61.0",
    "@typescript-eslint/parser": "^5.61.0",
    "babel-loader": "^8.1.0",
    "babel-plugin-react-docgen": "^4.2.1",
    "babel-plugin-transform-node-env-inline": "^0.4.3",
    "eslint": "^8.25.0",
    "eslint-config-airbnb": "^19.0.4",
    "eslint-plugin-import": "^2.26.0",
    "eslint-plugin-jest-dom": "^4.0.2",
    "eslint-plugin-jsx-a11y": "^6.6.1",
    "eslint-plugin-react": "^7.31.10",
    "eslint-plugin-react-hooks": "^4.6.0",
    "eslint-plugin-simple-import-sort": "^8.0.0",
    "eslint-plugin-testing-library": "^5.7.3",
    "jest": "^26.0.1",
    "jest-axe": "^5.0.1",
    "jest-canvas-mock": "^2.3.0",
    "jest-emotion": "^11.0.0",
    "jest-pnp-resolver": "^1.2.2",
    "mutationobserver-shim": "^0.3.7",
    "react": "18",
    "react-dom": "18",
    "react-is": "^18",
    "react-json-tree": "^0.17.0",
    "react-test-renderer": "^18",
    "storybook": "^7.1.0",
    "storybook-addon-designs": "beta",
    "ts-jest": "^26.1.0",
    "typescript": "^4.2.2",
    "use-resize-observer": "^8.0.0",
    "whatwg-fetch": "^3.2.0"
  },
  "peerDependencies": {
    "react": "^16.8.0 || ^17.0.0-rc.1 || ^18.0.0",
    "react-dom": "^16.8.0 || ^17.0.0-rc.1 || ^18.0.0"
  }
}<|MERGE_RESOLUTION|>--- conflicted
+++ resolved
@@ -1,10 +1,6 @@
 {
   "name": "@pingux/astro",
-<<<<<<< HEAD
-  "version": "2.107.1-alpha.0",
-=======
   "version": "2.107.1",
->>>>>>> e4e0f8fa
   "description": "React component library for Ping Identity's design system",
   "repository": {
     "type": "git",
