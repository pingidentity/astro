--- conflicted
+++ resolved
@@ -1,10 +1,6 @@
 {
   "name": "ui-library",
-<<<<<<< HEAD
   "version": "4.0.0-BETA.4",
-=======
-  "version": "3.56.0-SNAPSHOT",
->>>>>>> c94bda68
   "description": "A UI library made of reusable React components, util functions and static assets (including CSS, Fonts, and Icons).",
   "author": "UX Front-End Development Team",
   "license": "ISC",
@@ -156,41 +152,6 @@
     "react": "^15.0.0 || ^16.0.0",
     "react-dom": "^15.0.0 || ^16.0.0"
   },
-<<<<<<< HEAD
-=======
-  "jest": {
-    "rootDir": "./",
-    "unmockedModulePathPatterns": [
-      "<rootDir>/node_modules",
-      "<rootDir>/src/util/Utils.js",
-      "<rootDir>/src/testutil/TestUtils.js",
-      "<rootDir>/src/util/ReduxTestUtils.js",
-      "<rootDir>/src/util/ReactWithDefaultMethods.js"
-    ],
-    "testMatch": [
-      "**/tests/**/*.js?(x)"
-    ],
-    "testPathIgnorePatterns": [
-      "/node/",
-      "/node_modules/",
-      "/tests/coverage/",
-      "/build/",
-      "/dist/",
-      "/src/selenium/tests",
-      "commonTests.js?(x)"
-  ],
-    "modulePathIgnorePatterns": [
-      "/node/",
-      "/build/",
-      "/dist/"
-    ],
-    "setupFiles": [
-      "<rootDir>/src/util/polyfills.js",
-      "<rootDir>/src/devUtil/enzymeSetup.js",
-      "<rootDir>/src/devUtil/jestSetup.js"
-    ]
-  },
->>>>>>> c94bda68
   "scripts": {
     "pack": "webpack --progress --colors --config webpack.prod.js",
     "package-library": "gulp package-lib",
