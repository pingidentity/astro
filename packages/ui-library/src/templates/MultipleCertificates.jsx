--- conflicted
+++ resolved
@@ -102,19 +102,6 @@
     _renderCertRadioChoices = () => {
         return (
             <div>
-<<<<<<< HEAD
-                <FormRadioGroup
-                    className="space-top-md"
-                    groupName="verification-certificate"
-                    selected={this.state.certType}
-                    onValueChange={this._handleCertType}
-                    items={[
-                        { id: "1", name: "Import" },
-                        { id: "2", name: "Choose from list" },
-                    ]}
-                    stacked={false}
-                />
-=======
                 <Padding top={sizes.SM}>
                     <FormRadioGroup
                         groupName="verification-certificate"
@@ -125,10 +112,8 @@
                             { id: "2", name: "Choose from list" },
                         ]}
                         stacked={false}
-                        flags={["p-stateful"]}
                     />
                 </Padding>
->>>>>>> fe97465d
                 {this._renderCertUploadType()}
             </div>);
     }
