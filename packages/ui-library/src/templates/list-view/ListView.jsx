--- conflicted
+++ resolved
@@ -239,46 +239,6 @@
                 position="top-right"
                 aside={<Link onClick={onClearFilters}>Clear</Link>}
             >
-<<<<<<< HEAD
-                <ColumnLayout.Row divided className={stripInputMargins}>
-                    <ColumnLayout.Column>
-                        <FilterSelector
-                            data-id="population-selector"
-                            labelText="Population"
-                            options={_.map(populations, filter => ({
-                                id: filter,
-                                name: filter
-                            }))}
-                            selected={populationOptions}
-                            onValueChange={onPopulationsChange}
-                        />
-                    </ColumnLayout.Column>
-                    <ColumnLayout.Column>
-                        <FilterSelector
-                            data-id="status-selector"
-                            labelText="Status"
-                            options={_.map(statuses, filter => ({
-                                id: filter,
-                                name: filter
-                            }))}
-                            selected={statusOptions}
-                            onValueChange={onStatusesChange}
-                        />
-                    </ColumnLayout.Column>
-                    <ColumnLayout.Column>
-                        <FilterSelector
-                            data-id="pw-status-selector"
-                            labelText="Password Status"
-                            options={_.map(pwStatuses, filter => ({
-                                id: filter,
-                                name: filter
-                            }))}
-                            selected={pwStatusOptions}
-                            onValueChange={onPWStatusesChange}
-                        />
-                    </ColumnLayout.Column>
-                </ColumnLayout.Row>
-=======
                 <InputModifier inputMargin={inputMargins.STRIP}>
                     <ColumnLayout.Row divided>
                         <ColumnLayout.Column>
@@ -291,7 +251,6 @@
                                 }))}
                                 selected={populationOptions}
                                 onValueChange={onPopulationsChange}
-                                flags={["p-stateful", "use-portal"]}
                             />
                         </ColumnLayout.Column>
                         <ColumnLayout.Column>
@@ -304,7 +263,6 @@
                                 }))}
                                 selected={statusOptions}
                                 onValueChange={onStatusesChange}
-                                flags={["p-stateful", "use-portal"]}
                             />
                         </ColumnLayout.Column>
                         <ColumnLayout.Column>
@@ -317,12 +275,10 @@
                                 }))}
                                 selected={pwStatusOptions}
                                 onValueChange={onPWStatusesChange}
-                                flags={["p-stateful", "use-portal"]}
                             />
                         </ColumnLayout.Column>
                     </ColumnLayout.Row>
                 </InputModifier>
->>>>>>> 3b2b61bb
             </Aside>
             <AdvancedContainer>
                 <Aside
