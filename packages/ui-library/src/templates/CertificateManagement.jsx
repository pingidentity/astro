--- conflicted
+++ resolved
@@ -34,17 +34,10 @@
                         alignment={alignments.TOP}
                         justify={justifyOptions.SPACEBETWEEN}
                     >
-<<<<<<< HEAD
                         <SearchBar onValueChange={this._onSearchType}>
-                            <FormCheckbox label="Filter 1" className="inline" key="uno" />
-                            <FormCheckbox label="Filter 2" className="inline" key="dos" />
-                            <FormCheckbox label="Filter 3" className="inline" key="tres" />
-=======
-                        <SearchBar onValueChange={this._onSearchType} flags={["p-stateful"]}>
                             <FormCheckbox label="Filter 1" inline key="uno" />
                             <FormCheckbox label="Filter 2" inline key="dos" />
                             <FormCheckbox label="Filter 3" inline key="tres" />
->>>>>>> c94bda68
                         </SearchBar>
                     </FlexRow>
                     <InlineMessage type={InlineMessage.MessageTypes.ERROR}>
