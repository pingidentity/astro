--- conflicted
+++ resolved
@@ -158,17 +158,10 @@
             modalTitle="Template Configuration"
             maximize
         >
-<<<<<<< HEAD
-            <h3 className="text-section-title">Public Application</h3>
-            <Section title="Client"><CodeView value={code} /></Section>
-            <Section title="OIDC Policy"><CodeView value={code} /></Section>
-            <Section title="Access Token Manager"><CodeView value={code} /></Section>
-=======
             <Text type={textTypes.SECTIONTITLE}>Public Application</Text>
             <Section title="Client" flags={["p-stateful"]}><CodeView value={code} /></Section>
             <Section title="OIDC Policy" flags={["p-stateful"]}><CodeView value={code} /></Section>
             <Section title="Access Token Manager" flags={["p-stateful"]}><CodeView value={code} /></Section>
->>>>>>> c94bda68
         </Modal>
     </Step>
 );
