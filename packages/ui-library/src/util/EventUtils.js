/*eslint-disable valid-jsdoc*/

//For some very odd reason linting picks up the "/**"  JSDoc definitions of the @alias with "/" as having a JSDoc syntax error. So we disable.

"use strict";

/**
 * @module util/EventUtils
 * @desc The module contains helper functions to deal with React/DOM events model.
 */

/**
 * @alias module:util/EventUtils.forwardTargetChecked
 * @desc Wapper which will extract the checked attribute of the target and pass that to the wrapped callback.  This
 *     helps in bridging the gap between what a callback expects and low level components which pass events.
 *
 * @param {function} callback
 *     The callback to execute
 * @returns {function}
 *     An annonymous function wrapping the callback
 */
exports.forwardTargetChecked = function (callback) {
    return function (e) {
        return callback(e.target.checked);
    };
};

/**
 * @alias module:util/EventUtils.forwardTargetValue
 * @desc Wrapper which will extract the value of the target and pass that to the wrapped callback.  This
 *     helps in bridging the gap between what a callback expects and low level components which pass events.
 *
 * @param {function} callback
 *     The callback to execute
 * @returns {function}
 *     An annonymous function wrapping the callback
 */
exports.forwardTargetValue = function (callback) {
    return function (e) {
        return callback(e.target.value);
    };
};

/**
 * @alias module:util/EventUtils.forwardTargetValueAsInt
 * @desc Wrapper which will extract the value of the target, coerce it to an int, and pass that to the wrapped callback.
 *     This helps in bridging the gap between what a callback expects and low level components which pass events.
 *
 * @param {function} callback
 *     The callback to execute
 * @returns {function}
 *     An annonymous function wrapping the callback
 */
exports.forwardTargetValueAsInt = function (callback) {
    return function (e) {
        return callback(parseInt(e.target.value, 10));
    };
};

/**
 * @alias module:util/EventUtils.callIfOutsideOfContainer
 * @desc Function which will execute the callback only if the passed event is outside of the specified container.
 *     This is useful when we want to hide a container when the user clicks outside of it (such a popover).
 *
 * @param {object} container
 *     The DOM container node
 * @param {function} callback
 *     The callback to execute
 * @param {event} e
 *     The event to examine
 * @returns {boolean}
 *     Whether or not the event was outside of the container.  True means the event was outside
 */
exports.callIfOutsideOfContainer = function (container, callback, e) {

<<<<<<< HEAD

=======
>>>>>>> c94bda68
    if (global.getSelection().toString()) {
        return false;
    }

    var node = e.target;

    while (node.parentNode) {
        if (node === container) {
            return false;
        }
        //if we've bubbled all the way up to the top of the dom and still havent matched the container then
        //click was outside
        if (node === document.body) {
            callback(e);
            return true;
        }
        node = node.parentNode;
    }

    //if the item that was clicked is detached from the dom, then it's unknown if it's was outside, so do nothing
    return false;
};

/**
 * @alias module:util/EventUtils.handleKeydowns
 * @desc Use this to function to create a keydown handler which handles keyCodes specified by the hashmap
 *
 * @param {object} map
 *     An object mapping keyCodes to callbacks
 * @param {boolean} killEvent
 *     If true, kill the event after executing the callback
 * @returns {function}
 *     The wrapper function
 */
exports.handleKeydowns = function (map, killEvent) {
    return function (e) {
        if (e.keyCode in map) {
            map[e.keyCode]();

            if (killEvent) {
                e.preventDefault();
                e.stopPropagation();
            }
        }
    };
};<|MERGE_RESOLUTION|>--- conflicted
+++ resolved
@@ -73,10 +73,6 @@
  */
 exports.callIfOutsideOfContainer = function (container, callback, e) {
 
-<<<<<<< HEAD
-
-=======
->>>>>>> c94bda68
     if (global.getSelection().toString()) {
         return false;
     }
