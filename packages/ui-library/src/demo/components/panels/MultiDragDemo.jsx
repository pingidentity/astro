import React from "react";
const Redux = require("redux");
import deepClone from "clone";
import ConfirmTooltip from "../../../components/tooltips/ConfirmTooltip";
import FormLabel from "../../../components/forms/FormLabel";
import FormRadioGroup from "../../../components/forms/FormRadioGroup";
import Layout from "../../../components/general/ColumnLayout";
import MultiDrag, { MultiDragRow } from "../../../components/panels/multi-drag";
import Messages from "../../../components/general/messages/";
import Toggle from "../../../components/forms/form-toggle";
import update from "re-mutable";
import keyMirror from "fbjs/lib/keyMirror";
import data from "./MultiDragData.js";
import dragScroll from "../../../util/dragScroll";
import _ from "underscore";

import HR from "ui-library/lib/components/general/HR";
import Image, { imageSizes } from "ui-library/lib/components/general/Image";

/**
* @name MultiDragDemo
* @memberof MultiDrag
* @desc A demo for MultiDrag
*/

const CUSTOMSORTVALS = {
    SORTED: "sorted",
    UNSORTED: "unsorted"
};

const STYLE_OPTIONS = [
    { id: "none", name: "none" },
    { id: "iconSrc", name: "with image" },
    { id: "icon", name: "with icon" },
    { id: "count", name: "with random count" },
    { id: "tooltip", name: "with delete tooltip" }
];


var Types = keyMirror({
    GRID_DEMO_SET: null,
    GRID_DEMO_TOGGLE_ICON: null
});

var Actions = {};

Actions.set = function (path, value) {
    return {
        type: Types.GRID_DEMO_SET,
        path: path,
        value: value
    };
};

Actions.setSearch = Actions.set.bind(null, ["search"]);
Actions.setStyle = Actions.set.bind(null, ["style"]);

function DemoReducer (state, action) {
    switch (action.type) {
        case Types.GRID_DEMO_SET:
            return update.set(state, action.path, action.value);
        default:
            return state || { search: "first", style: "none" };
    }
}

/*
 * An example Row component implementation.  Since the MultiDrag component only cares about the drag/drop
 * interaction, we're free to mark up each individual row as we please.  In this case, we have implemented
 * a row which has Plus/Remove buttons
 */
class Row extends React.Component {
    _handleRemove = () => {
        const { onRemove } = this.props;
        if (onRemove) {
            onRemove({ column: this.props.column, index: this.props.index });
        }
    };

    _handleAdd = () => {
        const { onAdd } = this.props;
        if (onAdd) {
            onAdd({ column: this.props.column, index: this.props.index });
        }
    };

    _getButton = () => {
        if (this.props.column === 0) {
            return (
                <div style={{ cursor: "pointer" }}>
                    <Image
                        source="https://emoji.slack-edge.com/T02JF3TTN/yeezyhappy/9623ea440069c563.png"
                        data-id="row-button-add"
                        onClick={this._handleAdd}
                        size={imageSizes.SM}
                    />
                </div>
            );
        }

        return (
            <div style={{ cursor: "pointer" }}>
                <Image
                    source="https://emoji.slack-edge.com/T02JF3TTN/yeezy/ac143e6d84e689f4.png"
                    size={imageSizes.SM}
                    data-id="row-button-remove"
                    onClick={this._handleRemove}
                />
            </div>
        );
    };

    render() {


        return (
            <MultiDragRow
                { ...this.props }
                count={this.props.column === 1 ? this.props.index + 1 : undefined} //show an order based count
                icon={undefined} //unset icon from data
                iconSrc={undefined} //unset image from data
                renderButton= {this._getButton}
            />
        );
    }
}

/*
 * Demo component for the MultiDrag component.  It uses the Row type above to tell the MultiDrag component
 * the type for each row.
 */
class MultiDragDemo extends React.Component {

    state = {
        demoType: "STATELESS",
        columns: data.columns, // used for stateful demo
        disabled: false,
        sorted: false
    };

    constructor(props) {
        super(props);
        this.actions = Redux.bindActionCreators(MultiDrag.Actions, props.store.dispatch);
        this.messageActions = Redux.bindActionCreators(Messages.Actions, props.store.dispatch);
        this.demoActions = Redux.bindActionCreators(Actions, props.store.dispatch);

        // initialize the multi drag data
        this.actions.init(data.columns);
        this.rowsAvailableStateless = true;
        this.rowsAvailableStateful = true;
    }

    _handleDemoTypeValueChange = (value) => {
        this.setState({
            demoType: value
        });
    };

    _handleDisabledToggle = () => {
        this.setState({
            disabled: !this.state.disabled
        });
    };

    /*
     * Callbacks passed to the Row component instance.  Since the logic of what happens when clicking add/remove
     * is up to the individual application, it's outside the realm of the MultiDrag
     */
    _handleAddStateless = (from) => {
        this._handleDropStateless({ from: from, to: { column: 1, index: 0 } });
    };

    _handleRemoveStateless = (from) => {
        this._handleDropStateless({ from: from, to: { column: 0, index: 0 } });
    };

    _handleAddStateful = (from) => {
        this._getClassicRef()._handleDrop({ from: from, to: { column: 1, index: 0 } });
    };

    _handleRemoveStateful = (from) => {
        this._getClassicRef()._handleDrop({ from: from, to: { column: 0, index: 0 } });
    };

    _getClassicRef = () => this.refs["multi-drag-demo-classic"].refs.MultiDragStateful

    _getStatefulRef = () => {
        //MultiDragStateful ref is nested under the dragDropContext child ref
        return this.refs["multi-drag-demo-stateful"].refs.MultiDragStateful;
    };

    /*
     * Callbacks for different events on the MultiDrag
     */
    _handleDragStateless = (desc) => {
        this.actions.placeholder(desc.to);
    };

    _handleDragStateful = (desc) => {
        console.log("Drag from column and index: " + desc.from.column + ", " + desc.from.index +
            " to column and index: " + desc.to.column + ", " + desc.to.index);
    };

    /*
     * When a drop event happens, the MultiDragStateless component simply makes a callback describing
     * what happend. It's up to the user to decide what to do with that operation.
     *
     * Where it gets hairy is if a drop is happening to and from a filtered list.
     * The to/from indexes that the component reports wont accurately describe what the underlying move in the
     * unfiltered list should look like. We have to do some logic to covert back the indexes
     * relative to the unfiltered rows.
     */
    _handleDropStateless = (desc) => {
        var convertedDesc = MultiDrag.convertFilteredIndexes(this.props.drag.columns, desc);

        this.actions.move(
            { column: desc.from.column, index: convertedDesc.from },
            { column: desc.to.column, index: convertedDesc.to });
    };

    _handleDropStateful = (desc) => {
        console.log("Drop from column and index: " + desc.from.column + ", " + desc.from.index +
            " to column and index: " + desc.to.column + ", " + desc.to.index);
    };

    _handleCancelStateless = () => {
        this.actions.clearPlaceholder();
    };

    _handleCancelStateful = () => {
        console.log("Cancel called");
    };

    _handleSearchStateless = (column, str) => {
        /*
         * If the search should be on the server side, instead of calling this action, we would call an action
         * which requests data from the server but with the given filter
         */
        this.actions.filterField("name", column, str);
    };

    _handleSearchStateful = (column, str) => {
        if (str !== "") {
            console.log("Search column " + column + " for value " + str);
        }
    };

    _handleCategoryClickStateful = (column, value) => {
        if (value !== "") {
            console.log("Filter column " + column + " for category " + value);
        }
    };

    _handleCategoryToggle = (column) => {
        if (this.props.drag.columns[column].showCategoryList) {
            this.actions.hideCategoryList(column);
        } else {
            this.actions.showCategoryList(column);
        }
    }

    _handleCategoryClick = (column, value) => {
        this.actions.setCategory(column, value);
    }

    _handleScrolledToBottomStateless = (column) => {
        if (column === 0 && this.rowsAvailableStateless) {
            this.rowsAvailableStateless = false;
            this.messageActions.addMessage("loading more data...");

            setTimeout(function () {
                this.actions.append(0, data.moreRows);
            }.bind(this), 500);
        }
    };

    _handleScrollToBottomStateful = (column) => {
        if (column === 0 && this.rowsAvailableStateful) {
            this.rowsAvailableStateful = false;
            this.messageActions.addMessage("loading more data...");

            setTimeout(function () {
                var nextColumns = deepClone(this._getStatefulRef().state.columns);
                nextColumns[0].rows = nextColumns[0].rows.concat(data.moreRows);
                this.setState({ columns: nextColumns });
            }.bind(this), 500);
        }
    };

    _handleScrolledToTop = (column) => {
        var msg = "onScrolledToTop called for column " + column + " , could use this to load more data";
        this.messageActions.addMessage(msg);
    };

    _getCategoryOptions = () => {
        let options = [];

        const checkCategory = category => item => item === category;

        for (let i = 0; i < this.props.drag.columns.length; i += 1) {
            const column = this.props.drag.columns[i];

            // const isCategory = item => item === column.rows[j].category;
            for (let j = 0; j < column.rows.length; j += 1) {
                const category = column.rows[j].categoryId || column.rows[j].category;
                if (!_.find(options, checkCategory(category))) {
                    options.push(category);
                }
            }
        }

        return options;
    };

    _toggleSort = id =>
        this.setState(() => ({
            sorted: id === CUSTOMSORTVALS.SORTED
        }));

    render() {
        const renderCustomButton = ({
            onClick,
            type,
            ...props
        }, RowButton) => type === "remove" ? (
            <ConfirmTooltip
                buttonLabel="Confirm"
                cancelText="Cancel"
                label={
                    <RowButton {...props} />
                }
                onConfirm={onClick}
                placement="bottom right"
                title="Remove entry"
            >
                Are you sure you want to remove this entry?
            </ ConfirmTooltip>
        ) : <RowButton onClick={onClick} {...props} />;

        const contentTypeWithTooltip = (props) => (
            <MultiDragRow
                renderButton={renderCustomButton}
                {...props}
            />
        );

        const contentTypeStateful = (
            <Row
                onAdd={this._handleAddStateful}
                onRemove={this._handleRemoveStateful}
                style={this.props.demo.style}
            />
        );

        // depending on what the user has chosen to show on the rows,
        // we filter all the props out except that one from the row data
        const filterRowProps = row => _.defaults(
            { [this.props.demo.style]: row[this.props.demo.style] },
            _.omit(row, ["icon", "iconSrc", "count"])
        );

        const filterProps = column => _.defaults({
            rows: column.rows.map(filterRowProps),
            filteredRows: column.filteredRows ? column.filteredRows.map(filterRowProps) : [],
        }, column);

        const columnsStateless = this.props.drag.columns.map(filterProps);
        const columnsStateful = this.state.columns.map(filterProps);

        const sortRow = row => _.sortBy(row, ({ name }) => name);

        return (
            <div>
                <div className="multidrag-demo" data-id="multidragDemoDiv">
                    <Messages messages={this.props.messages.messages} onRemoveMessage={this.messageActions.removeAt} />

                    <Layout.Row noMargin>
                        <Layout.Column>
                            <FormLabel>Select the type of demo</FormLabel>
                            <FormRadioGroup
                                stacked={false}
                                groupName="stateless-stateful-choice"
                                selected={this.state.demoType}
                                onValueChange={this._handleDemoTypeValueChange}
                                items={[
                                    { id: "STATELESS", name: "Stateless demo" },
                                    { id: "STATEFUL", name: "Stateful demo" }
                                ]}
                            />
                        </Layout.Column>
                        <Layout.Column>
                            <FormLabel>Disable Component?</FormLabel>
                            <br/>
                            <Toggle
                                data-id="disable-toggle"
<<<<<<< HEAD
                                className="row-status-toggle"
=======
                                stateless={true}
>>>>>>> 3b2b61bb
                                toggled={this.state.disabled}
                                onToggle={this._handleDisabledToggle}
                            />
                        </Layout.Column>
                    </Layout.Row>
                    <Layout.Row noMargin>
                        <Layout.Column>
                            <FormLabel value="Search options" />
                            <FormRadioGroup
                                onValueChange={this.demoActions.setSearch}
                                selected={this.props.demo.search}
                                groupName="search-opts"
                                stacked={false}
                                items={[
                                    { id: "none", name: "none" },
                                    { id: "first", name: "first column only" },
                                    { id: "all", name: "all" }
                                ]}
                            />
                        </Layout.Column>
                        <Layout.Column>
                            <FormLabel value="row options" />
                            <FormRadioGroup
                                onValueChange={this.demoActions.setStyle}
                                selected={this.props.demo.style}
                                groupName="row-opts"
                                stacked={false}
                                items={STYLE_OPTIONS}
                            />
                        </Layout.Column>
                    </Layout.Row>
                    <Layout.Row noMargin>
                        <Layout.Column>
                            <FormLabel>Toggle custom sort (stateful only)</FormLabel>
                            <FormRadioGroup
                                stacked={false}
                                groupName="sorted"
                                selected={this.state.sorted ? CUSTOMSORTVALS.SORTED : CUSTOMSORTVALS.UNSORTED }
                                onValueChange={this._toggleSort}
                                items={[
                                    { id: CUSTOMSORTVALS.UNSORTED, name: "Unsorted" },
                                    { id: CUSTOMSORTVALS.SORTED, name: "Custom sort" }
                                ]}
                            />
                        </Layout.Column>
                    </Layout.Row>

                    {this.state.demoType === "STATELESS" &&
                        <div>
                            <h2>
                                Stateless, Empty Label Set.
                                First column has sort within column disabled.
                            </h2>
                            <MultiDrag
                                showSearchOnAllColumns={this.props.demo.search === "all"}
                                showSearch={this.props.demo.search === "first"}
                                onSearch={this._handleSearchStateless}
                                categoryList={this._getCategoryOptions()}
                                columns={columnsStateless}
                                previewMove={this.props.drag.placeholder}
                                onScrolledToTop={this._handleScrolledToTop}
                                onScrolledToBottom={this._handleScrolledToBottomStateless}
                                onCancel={this._handleCancelStateless}
                                onCategoryClick={this._handleCategoryClick}
                                onCategoryToggle={this._handleCategoryToggle}
                                onDrop={this._handleDropStateless}
                                onDrag={this._handleDragStateless}
                                onDragStart={dragScroll.start}
                                onDragEnd={dragScroll.end}
                                onAdd={this._handleAddStateless}
                                onRemove={this._handleRemoveStateless}
                                labelEmpty="No Items Available"
                                disabled={this.state.disabled}
                                {...this.props.demo.style === "tooltip" ? {
                                    contentType: contentTypeWithTooltip
                                } : {}}
                            />
                        </div>
                    }
                    {
                        /*
                        * The Stateful MultiDrag does not use the MultiDrag Reducer.
                        */
                    }
                    {this.state.demoType === "STATEFUL" &&
                        <div>
                            <h2>Stateful</h2>
                            <MultiDrag
                                ref="multi-drag-demo-stateful"
                                showSearchOnAllColumns={this.props.demo.search === "all"}
                                showSearch={this.props.demo.search === "first"}
                                onSearch={this._handleSearchStateful}
                                onCategoryClick={this._handleCategoryClickStateful}
                                categoryList={this._getCategoryOptions()}
                                columns={columnsStateful}
                                onScrolledToTop={this._handleScrolledToTop}
                                onScrolledToBottom={this._handleScrollToBottomStateful}
                                onCancel={this._handleCancelStateful}
                                onDrop={this._handleDropStateful}
                                onDrag={this._handleDragStateful}
                                onDragStart={dragScroll.start}
                                onDragEnd={dragScroll.end}
                                labelEmpty="No Items Available"
                                disabled={this.state.disabled}
                                strings={{
                                    defaultCategoryOption: "Everything",
                                    filteredByLabel: "but only"
                                }}
                                {...this.state.sorted && { customSort: sortRow }}
                            />
                        </div>
                    }
                    <HR />
                    <div>
                        <h2>Custom Row with custom button and custom ordered count</h2>
                        <MultiDrag
                            ref="multi-drag-demo-classic"
                            showSearchOnAllColumns={false}
                            showSearch={true}
                            onSearch={_.noop}
                            onCategoryClick={_.noop}
                            columns={this.state.columns}
                            onCancel={_.noop}
                            onDrop={_.noop}
                            onDrag={_.noop}
                            onDragStart={_.noop}
                            onDragEnd={_.noop}
                            contentType={contentTypeStateful}
                            labelEmpty="No Items Available"
                            disabled={false}
                        />
                    </div>
                </div>
            </div>);
    }
}

/*
 * Expose the reducer just to get it tied to the local store
 */
MultiDragDemo.Reducer = Redux.combineReducers({
    drag: MultiDrag.Reducer,
    messages: Messages.Reducer,
    demo: DemoReducer
});

module.exports = MultiDragDemo;<|MERGE_RESOLUTION|>--- conflicted
+++ resolved
@@ -393,11 +393,6 @@
                             <br/>
                             <Toggle
                                 data-id="disable-toggle"
-<<<<<<< HEAD
-                                className="row-status-toggle"
-=======
-                                stateless={true}
->>>>>>> 3b2b61bb
                                 toggled={this.state.disabled}
                                 onToggle={this._handleDisabledToggle}
                             />
