--- conflicted
+++ resolved
@@ -15,13 +15,10 @@
  * @desc A demo for Messages
  */
 class MessagesDemo extends React.Component {
-<<<<<<< HEAD
-=======
     state = {
         cornerDefault: false,
     }
 
->>>>>>> 9e8a1717
     actions = bindActionCreators(Messages.Actions, this.props.store.dispatch);
 
     _addSuccessMessage = () => {
@@ -180,11 +177,8 @@
         return mssgs[key] || "i18n key key not found";
     }
 
-<<<<<<< HEAD
-=======
     _toggleCornerDefault = () => this.setState(({ cornerDefault }) => ({ cornerDefault: !cornerDefault }));
 
->>>>>>> 9e8a1717
     render() {
         return (
             <div>
