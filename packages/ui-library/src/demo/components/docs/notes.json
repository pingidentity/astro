--- conflicted
+++ resolved
@@ -1,14 +1,13 @@
 [
     {
-<<<<<<< HEAD
         "title": "v4.2.0",
         "date": "12/03/19",
         "file": "./release-notes/v4-2-0.md"
-=======
+    },
+    {
         "title": "v4.1.2",
         "date": "12/06/19",
         "file": "./release-notes/v4-1-2.md"
->>>>>>> d6a325f0
     },
     {
         "title": "v4.1.1",
