
import React from "react";
import ButtonBar, { buttonAlignments } from "ui-library/lib/components/forms/ButtonBar";
import Button from "ui-library/lib/components/buttons/Button";

/**
* @name ButtonBarDemo
* @memberof ButtonBar
* @desc A demo for ButtonBar
*/
class ButtonBarDemo extends React.Component {
    static flags = [ "use-portal", "fix-discard-button" ];

    state = {
        leftAlign: false,
        saving: false,
        showBar: true,
        statusText: "-",
        showCancelTooltip: false,
        showSaveTooltip: false,
        saveDisabledText: null,
        cancelButtons: true,
    };

    _handleCancel = () => {
        this.setState({
            statusText: "Cancel button pressed"
        });
        this._closeCancelTooltip();
    };

    _handleDiscard = () => {
        this.setState({
            statusText: "Discard button pressed"
        });
    };

    _handleSave = () => {
        this.setState(({ showSaveTooltip }) => ({
            statusText: "Save button pressed",
            showSaveTooltip: !showSaveTooltip
        }));
    };

    _toggleBar = () => {
        this.setState({
            showBar: !this.state.showBar,
            statusText: this.state.showBar ? '"visible" prop set to FALSE' : '"visible" prop set to TRUE'
        });
    };

    _toggleSaving = () => {
        this.setState({
            saving: !this.state.saving,
            statusText: this.state.saving ? '"saving" prop set to FALSE' : '"saving" prop set to TRUE'
        });
    };

    _toggleDisabled = () => {
        this.setState({
            saveDisabled: !this.state.saveDisabled,
            saveDisabledText: null,
            statusText: this.state.saveDisabled && !this.state.saveDisabledText
                ? '"saveDisabled" prop set to FALSE'
                : '"saveDisabled" prop set to TRUE'
        });
    };

    _toggleDisabledHelpHint = () => {
        this.setState(({
            saveDisabled,
            saveDisabledText
        }) => ({
            saveDisabled: !saveDisabled,
            saveDisabledText: "this is disabled texted",
            statusText: saveDisabled && saveDisabledText
                ? '"saveDisabledText" prop set to FALSE'
                : '"saveDisabledText" prop set to TRUE'
        }));
    };

    _toggleAlignment = () => this.setState(
        ({ leftAlign }) => ({
            leftAlign: !leftAlign
        })
    );

    _openCancelTooltip = () => {
        this.setState({ showCancelTooltip: true });
    };

    _openSaveTooltip = () => this.setState({
        showSaveTooltip: true
    })

    _closeCancelTooltip = () => {
        this.setState({ showCancelTooltip: false });
    };

    _closeSaveTooltip = () => this.setState({
        showSaveTooltip: false
    })

    _toggleUnfix = () => {
        this.setState({ unfixed: !this.state.unfixed });
    }

    _toggleCancelButtons = () => this.setState(({ cancelButtons }) => ({ cancelButtons: !cancelButtons }));

    render() {
        var toggleButtonText = this.state.showBar ? "FALSE" : "TRUE",
            saveButtonSaving = this.state.saving ? "FALSE" : "TRUE",
            saveButtonStatus = this.state.saveDisabled && !this.state.saveDisabledText ? "FALSE" : "TRUE",
            saveButtonHelpHint = this.state.saveDisabled && this.state.saveDisabledText ? "FALSE" : "TRUE";

        return (
            <div>
                <Button onClick={this._toggleBar}>Set "visible" prop to {toggleButtonText}</Button>
                <br /><br />
                <Button onClick={this._toggleSaving}>Set "saving" prop to {saveButtonSaving}</Button>
                <br /><br />
                <Button onClick={this._toggleDisabled}>Set "saveDisabled" prop to {saveButtonStatus}</Button>
                <br /><br />
                <Button onClick={this._toggleDisabledHelpHint}>
                    Set "saveDisabled with helphint" prop to {saveButtonHelpHint}
                </Button>
                <br /><br />
                <Button onClick={this._toggleCancelButtons}>
                    Use cancel buttons or links
                </Button>
                <br /><br />
                <button onClick={this._toggleUnfix}>Unfix button bar</button>
                <br /><br />
                <Button onClick={this._toggleAlignment}>
                    Change button alignment
                </Button>
                <br /><br />
                Demo status: &nbsp; <i>{this.state.statusText}</i>

                <ButtonBar
                    data-id="buttonbar"

                    cancelText="Cancel"
                    discardText="Discard"
                    saveText="Save"

                    onCancel={this._openCancelTooltip}
                    onDiscard={this._handleDiscard}
                    onSave={this._openSaveTooltip}


                    enableSavingAnimation={this.state.saving}
                    visible={this.state.showBar}
                    saveDisabled={this.state.saveDisabled}
                    unfixed={this.state.unfixed}
                    saveDisabledText={this.state.saveDisabledText}

<<<<<<< HEAD
                    useButtonForCancel={this.state.cancelButtons}
=======
                    alignment={this.state.leftAlign ? buttonAlignments.LEFT : buttonAlignments.RIGHT}
>>>>>>> 6957f238

                    cancelTooltip={{
                        title: "Cancel Confirmation",
                        open: this.state.showCancelTooltip,
                        onConfirm: this._handleCancel,
                        onCancel: this._closeCancelTooltip,
                        messageText: "Are you sure you want to cancel these changes?",
                        confirmButtonText: "Yes",
                        cancelButtonText: "No"
                    }}

                    saveTooltip={{
                        title: "Save Confirmation",
                        open: this.state.showSaveTooltip,
                        onConfirm: this._handleSave,
                        onCancel: this._closeSaveTooltip,
                        messageText: "Are you sure you want to save these changes?",
                        confirmButtonText: "Yes",
                        cancelButtonText: "No"
                    }}>

                    <span style={{ margin: "0 30px 0 0" }}>
                        Child content can added and will display to the left of the buttons by default.
                    </span>
                </ButtonBar>
            </div>
        );
    }
}

module.exports = ButtonBarDemo;<|MERGE_RESOLUTION|>--- conflicted
+++ resolved
@@ -155,11 +155,8 @@
                     unfixed={this.state.unfixed}
                     saveDisabledText={this.state.saveDisabledText}
 
-<<<<<<< HEAD
                     useButtonForCancel={this.state.cancelButtons}
-=======
                     alignment={this.state.leftAlign ? buttonAlignments.LEFT : buttonAlignments.RIGHT}
->>>>>>> 6957f238
 
                     cancelTooltip={{
                         title: "Cancel Confirmation",
