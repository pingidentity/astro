
import React from "react";
import LinkDropDownList from "../../../components/forms/LinkDropDownList";
import InputRow from "../../../components/layout/InputRow";
import HR from "ui-library/lib/components/general/HR";
import Icon, { iconSizes } from "../../../components/general/Icon";
import FlexRow, { spacingOptions, alignments } from "../../../components/layout/FlexRow";
import FormLabel from "../../../components/forms/FormLabel";
import Stack from "../../../components/layout/Stack";
import Text from "../../../components/general/Text";
/**
* @name LinkDropDownListDemo
* @memberof LinkDropDownList
* @desc A demo for LinkDropDownList
*/
var _options = [
    { label: "One is the loneliest number", value: "1" },
    { label: "Two", value: "2" },
    { label: "Three", value: "3" },
    { label: "Four", value: "4" },
    { label: "Five", value: "5" },
    { label: "Six", value: "6" },
    { label: "Seven", value: "7" },
    { label: "Eight", value: "8" },
    { label: "Nine", value: "9" },
    { label: "Ten", value: "10" }
];
const nodeOptions = [
    { label:
        <FormLabel value="Premier">
            <FlexRow spacing={spacingOptions.MD} alignment={alignments.CENTER}>
                <Stack gap="XS">
                    <Text type="value">Renewed 2019-06-13</Text>
                    <Text type="value">Expires 2022-12-13</Text>
                </Stack>
                <Stack gap="XS">
                    <Icon iconName="globe" iconSize={iconSizes.LG}>7/10</Icon>
                </Stack>
            </FlexRow>
        </FormLabel>, value: "1" },
    { label:
            <FormLabel value="Trial">
                <FlexRow spacing={spacingOptions.MD} alignment={alignments.CENTER}>
                    <Stack gap="XS">
                        <Text type="value">Created 2019-06-13</Text>
                        <Text type="value">Expires 2022-12-13</Text>
                    </Stack>
                    <Stack gap="XS">
                        <Icon iconName="globe" iconSize={iconSizes.LG}>4/5</Icon>
                    </Stack>
                </FlexRow>
            </FormLabel>, value: "2" },
    { label:
                <FormLabel value="Global">
                    <FlexRow spacing={spacingOptions.MD} alignment={alignments.CENTER}>
                        <Stack gap="XS">
                            <Text type="value">Renewed 2019-06-13</Text>
                            <Text type="value">Expires 2022-12-13</Text>
                        </Stack>
                        <Stack gap="XS">
                            <Icon iconName="globe" iconSize={iconSizes.LG}>11/15</Icon>
                        </Stack>
                    </FlexRow>
                </FormLabel>, value: "2" }
];
class LinkDropDownListDemo extends React.Component {
<<<<<<< HEAD
=======
    static flags = [ "use-portal", "p-stateful" ];
>>>>>>> c94bda68
    state = {
        open: false,
        selectedOption: _options[0]
    };
    _handleToggle = () => {
        this.setState({
            open: !this.state.open
        });
    };
    _handleClick = (selectedOption) => {
        this.setState({
            selectedOption: selectedOption
        });
    };
    render() {
        return (
            <div>
                <InputRow>
                    <LinkDropDownList
                        closeOnClick={true}
                        label="Stateless Version"
                        onClick={this._handleClick}
                        onToggle={this._handleToggle}
                        open={this.state.open}
                        options={_options}
                        selectedOption={this.state.selectedOption}
                        bottomPanel={<a href="#">Link</a>}
                    />
                </InputRow>
                <LinkDropDownList
                    stateless={false}
                    closeOnClick={true}
                    label="Stateful Version"
                    onClick={this._handleClick}
                    options={_options}
                    initialState={{
                        selectedOption: _options[0]
                    }}
                />
                <HR />
                <LinkDropDownList
                    stateless={false}
                    closeOnClick={true}
                    label="Right-aligned"
                    options={_options}
                    initialState={{
                        selectedOption: _options[0]
                    }}
                    className="left"
                />
                <HR />
                <LinkDropDownList
                    stateless={false}
                    closeOnClick={true}
                    label={<Icon inline iconName="edit"/>}
                    options={nodeOptions}
                    initialState={{
                        selectedOption: nodeOptions[0]
                    }}
                    labelArrowPosition={LinkDropDownList.labelArrowPositions.NONE}
                />
            </div>
        );
    }
}
module.exports = LinkDropDownListDemo;<|MERGE_RESOLUTION|>--- conflicted
+++ resolved
@@ -64,10 +64,6 @@
                 </FormLabel>, value: "2" }
 ];
 class LinkDropDownListDemo extends React.Component {
-<<<<<<< HEAD
-=======
-    static flags = [ "use-portal", "p-stateful" ];
->>>>>>> c94bda68
     state = {
         open: false,
         selectedOption: _options[0]
