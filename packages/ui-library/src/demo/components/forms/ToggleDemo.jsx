--- conflicted
+++ resolved
@@ -44,11 +44,6 @@
                 <InputRow>
                     <Toggle
                         data-id="user-toggle1"
-<<<<<<< HEAD
-                        className="row-status-toggle"
-=======
-                        stateless={true}
->>>>>>> 3b2b61bb
                         toggled={this.state.toggled1}
                         onToggle={this._handleToggle1}
                         name="the-toggle"
@@ -60,11 +55,6 @@
                     <p>Optional locked styling:</p>
                     <Toggle
                         data-id="user-toggle2"
-<<<<<<< HEAD
-                        className="row-status-toggle"
-=======
-                        stateless={true}
->>>>>>> 3b2b61bb
                         status={Toggle.Status.LOCKED}
                         toggled={this.state.toggled2}
                         onToggle={this._handleToggle2}
@@ -76,11 +66,6 @@
                     <p>Stateless toggle with onToggle callback:</p>
                     <Toggle
                         data-id="user-toggle3"
-<<<<<<< HEAD
-                        className="row-status-toggle"
-=======
-                        stateless={true}
->>>>>>> 3b2b61bb
                         onToggle={this._handleToggle3}
                         toggled={this.state.toggled3}
                     />
