import React from "react";
import FormLabel from "../../../components/forms/FormLabel";
import RockerButton from "../../../components/forms/RockerButton";

/**
* @name RockerButtonDemo
* @memberof RockerButton
* @desc A demo for RockerButton
*/

const labels = ["Label One", "Label 2", "Label Three", "Longer Label Four"];

const years = ["3M", "6M", "1Y"];
const days = ["1D", "1W", "1M"];
<<<<<<< HEAD
=======

const labelsWithId = [
    { label: "Label One", id: "rocker1" },
    { label: "Label 2", id: "rocker2" },
    { label: "Label Three", id: "rocker3" },
    { label: "Longer Label Four", id: "rocker4" }
];
>>>>>>> 9e8a1717
class RockerButtonDemo extends React.Component {
    state = {
        selectedLabel: "Label One",
        selectedIndex: 0,
        selectedLabel2: "Label One",
        selectedIndex2: "rocker1",
    };

    _handleValueChange = (labelValues) => {
        this.setState({
            selectedLabel: labelValues.label,
            selectedIndex: labelValues.index,
        });
    };

    _handleChangeWithId = (labelValues) => {
        this.setState({
            selectedLabel2: labelValues.label,
            selectedIndex2: labelValues.index,

        });
    }

    render() {
        return (
            <div>
                <RockerButton
                    stateless={false}
                    onValueChange={this._handleValueChange}
                    labels={labels}
                />
                <div>Selected rocker label = {this.state.selectedLabel}, index = {this.state.selectedIndex}</div>

                <br /><br />


                <FormLabel>Rocker that takes label and id object and changes the Id to the new DataID</FormLabel>
                <br />
                <RockerButton
                    stateless={false}
                    onValueChange={this._handleChangeWithId}
                    labels={labelsWithId}
                />
                <div>Selected rocker label = {this.state.selectedLabel2},
                id = {this.state.selectedIndex2},
                </div>

                <br /><br />

                <RockerButton
                    stateless={false}
                    disabled={true}
                    labels={labels}
                />
                <div>Disabled rocker button.</div>

                <br /><br />

                <RockerButton
                    className="rocker-button--chart-rocker"
                    stateless={false}
                    onValueChange={this._handleValueChange}
                    labels={years}
                />
                <div>chart rocker button</div>

                <br /><br />

                <RockerButton
                    className="rocker-button--chart-rocker rocker-button--chart-rocker-small"
                    stateless={false}
                    onValueChange={this._handleValueChange}
                    labels={days}
                />
                <div>small chart rocker button</div>
            </div>
        );
    }
}

module.exports = RockerButtonDemo;<|MERGE_RESOLUTION|>--- conflicted
+++ resolved
@@ -12,8 +12,6 @@
 
 const years = ["3M", "6M", "1Y"];
 const days = ["1D", "1W", "1M"];
-<<<<<<< HEAD
-=======
 
 const labelsWithId = [
     { label: "Label One", id: "rocker1" },
@@ -21,7 +19,6 @@
     { label: "Label Three", id: "rocker3" },
     { label: "Longer Label Four", id: "rocker4" }
 ];
->>>>>>> 9e8a1717
 class RockerButtonDemo extends React.Component {
     state = {
         selectedLabel: "Label One",
