import React from "react";
import RowAccessories from "ui-library/lib/components/rows/expandable-row/Accessories";
import RowAccessoriesLineChart from "ui-library/lib/components/rows/expandable-row/AccessoriesLineChart";
import HelpHint from "ui-library/lib/components/tooltips/HelpHint";
import Link from "ui-library/lib/components/general/Link";
import ExpandableRow from "ui-library/lib/components/rows/ExpandableRow";
import Toggle from "ui-library/lib/components/forms/form-toggle";
import DetailsTooltip from "ui-library/lib/components/tooltips/DetailsTooltip";
import Button from "ui-library/lib/components/buttons/Button";
import LabelValuePairs from "ui-library/lib/components/layout/LabelValuePairs";
import ConfirmTooltip from "ui-library/lib/components/tooltips/ConfirmTooltip";
import ButtonGroup from "ui-library/lib/components/layout/ButtonGroup";
import Chip, { chipTypes } from "ui-library/lib/components/layout/Chip";
import Icon from "ui-library/lib/components/general/Icon";

/**
* @name ExpandableRowDemo
* @memberof ExpandableRow
* @desc A demo for ExpandableRow
*/
class ExpandableRowDemo extends React.Component {
    state = {
        expanded: false,
        rowDeleted: false,
        order1: 40,
    };

    _onToggle = (index) => () => {
        var newState = {},
            key = "expanded" + index;

        newState[key] = !this.state[key];

        this.setState(newState);
    };

    _handleValueChange = index => value => this.setState({ [`value${index}`]: value });

    _handleReorder = index => (from, to) => {
        const destination = (to > from) ? to - 1 : to;

        this.setState({
            [`order${index}`]: destination,
            [`value${index}`]: destination,
        });
    }

    _handleDelete = () => {
        this.setState({
            showDeleteConfirm: true
        });
    };

    _handleDeleteCancel = () => {
        this.setState({
            showDeleteConfirm: false
        });
    };

    _handleDeleteConfirm = () => {
        this.setState({
            showDeleteConfirm: false,
            rowDeleted: true
        });
    };

    _toggleCustomDelete = () => {
        this.setState({
            showCustomDeleteConfirm: !this.state.showCustomDeleteConfirm
        });
    };

    _customConfirm = () => {
        this.setState({
            rowCustomDeleted: true
        });
        this._toggleCustomDelete();
    };

    render() {
        const mockData = [
            {
                label: "Attribute Type",
                value: "String"
            },
            {
                label: "Category",
                value: "Profile"
            },
            {
                label: "name",
                value: "Tony Stark"
            },
            {
                label: "Display Name",
                value: "Iron Man"
            },
            {
                label: "Description",
                value: "Tony Stark is a playboy billionare who is a super hero with an iron suit"
            },
            {
                label: "Required",
                value: "NO"
            },
            {
                label: "Resgistration",
                value: "NO"
            },
        ];

        var customDeleteButton = (
            <DetailsTooltip
                label={(<button type="button" className="delete-btn" onClick={this._toggleCustomDelete}/>)}
                placement="top left"
                title="Tooltip Title"
                open={this.state.showCustomDeleteConfirm}
                onToggle={this._toggleCustomDelete}>
                <p>
                    Lorem ipsum dolor sit amet, nonummy non donec, ac eget. Vero et in, diam hac pharetra
                    sodales, nisl fringilla eu placerat, tellus nisl tempor, mi tellus quam urna fringilla.
                </p>
                <ButtonGroup
                    data-id="delete-confirmation"
                    onCancel={this._toggleCustomDelete}
                >
                    <Button
                        data-id-primary="confirm-action"
                        onClick={this._customConfirm}
                    >
                        Confirm
                    </Button>
                </ButtonGroup>
            </DetailsTooltip>
        );
        return (
            <div>
                <ExpandableRow.SimpleWrapper data-id="idp-row">
                    <ExpandableRow
                        title="Basic Row"
                        subtitle="Row Subtitle">
                        <LabelValuePairs dataPairs={mockData} />
                    </ExpandableRow>
                    <ExpandableRow
                        title="Expanded Row with Row Message"
                        rowMessage={{
                            text: ([
                                "The optional row message appears at the top of the expanded row only when the row is \
                                expanded.",
                                <span key="item-message" className="item-message__buttons">
                                    <Button inline>Foo</Button>
                                    <Button inline>Bar</Button>
                                </span>
                            ]),
                            type: ExpandableRow.RowMessageTypes.WARNING
                        }}
                        initialState={{
                            expanded: true
                        }}
                    />
                    <ExpandableRow
                        title="Row with Status Indicator"
                        subtitle="Row Subtitle"
                        status={ExpandableRow.Statuses.ERROR}
                    />
                    <ExpandableRow
                        title="Row with Toggle"
                        subtitle="stateful"
                        rowAccessories={<Toggle />}
                    />
                    <ExpandableRow
                        title="Row with Pill Button"
                        subtitle="stateless"
                        expanded={this.state.expanded1}
                        onToggle={this._onToggle(1)}
                        rowAccessories={<RowAccessories.PillButton label="Pill Button" />}
                    />

                    <ExpandableRow
                        title="Row With a Variety of Right Content"
                        subtitle="Row Subtitle"
                        rowAccessories={[
                            <a key="link">Link</a>,
                            <Icon iconName="cog" key="icon" />,
                            <HelpHint key="help" className="width-auto bottom" hintText="Provisioning">
                                <Chip type={chipTypes.CONDENSED}>Prov</Chip>
                            </HelpHint>,
<<<<<<< HEAD
                            <button key="button"className="inline">Inline Button</button>,
                            <Toggle key="toggle" />,
=======
                            <Button key="button" inline>Inline Button</Button>,
                            <Toggle key="toggle" stateless={false} />,
>>>>>>> 3b2b61bb
                            <Chip type={chipTypes.COUNT} key="count">2</Chip>
                        ]}
                    />
                    <ExpandableRow
                        title="Row With Image"
                        subtitle="Row Subtitle"
                        image="src/demo/images/example-expandable-row-image.png"
                    />
                    <ExpandableRow
                        title="Row With Icon"
                        subtitle="Row Subtitle"
                        icon="icon-cog"
                    />
                    <ExpandableRow
                        title={
                            <div className="hover-tooltip">
                                Row With Tab
                                <HelpHint
                                    placement="top"
                                    hintText="Platform Provided"
                                    iconName="tag"
                                    leftMargin
                                />
                            </div>
                        }
                    />
                    <ExpandableRow
                        title="Row in Waiting Mode"
                        subtitle="stateful"
                        waiting={true}
                    />
                    <ExpandableRow
                        title="Row in Ordering Mode"
                        subtitle="stateful"
                        ordering={{
                            position: 40,
                            total: 50,
                            onReorder: index => console.log("New position:", index)
                        }}
                        rowAccessories={(
                            <span className="row-accessories-content">
                                <a>Link</a>
                                <Icon iconName="cog" key="icon" />,
                                <HelpHint className="width-auto bottom" hintText="Provisioning">
                                    <Chip type={chipTypes.CONDENSED}>Prov</Chip>
                                </HelpHint>
<<<<<<< HEAD
                                <button className="inline">Inline Button</button>
                                <Toggle/>
=======
                                <Button inline>Inline Button</Button>
                                <Toggle stateless={false} />
>>>>>>> 3b2b61bb
                                <Chip type={chipTypes.COUNT} key="count">2</Chip>
                            </span>
                        )}
                    />
                    <ExpandableRow
                        title="Row in Ordering Mode"
                        subtitle="Using positionValue"
                        ordering={{
                            position: this.state.order1,
                            total: 50,
                            onReorder: this._handleReorder(1),
                            positionValue: this.state.value1,
                            onPositionValueChange: this._handleValueChange(1),
                        }}
                    />
                    <ExpandableRow
                        title="Row With Invited Styling"
                        className="invited"
                        rowAccessories={[
                            <div key="invite-info" className="invite-info">
                                <div className="invite-status">Invited (Open)</div>
                                <div className="invite-date">2017-4-10 4:35pm</div>
                            </div>,
                            <Button key="button" inline>Resend Invitation</Button>
                        ]}
                    />
                    <ExpandableRow
                        editButton={
                            <ConfirmTooltip
                                flags={this.props.flags}
                                label=" "
                                className="edit-btn left"
                            >Confirm?</ConfirmTooltip>
                        }
                        title="Row With Custom Edit Button"
                    />
                    {!this.state.rowDeleted && (
                        <ExpandableRow
                            title="Row with Delete Confirmation with Custom delete title"
                            subtitle="stateless"
                            expanded={this.state.expanded3}
                            onToggle={this._onToggle(3)}
                            onDeleteCancelClick={this._handleDeleteCancel}
                            onDeleteConfirmClick={this._handleDeleteConfirm}
                            showDelete={true}
                            confirmDelete={true}
                            confirmDeleteTitle="Custom delete title"
                            showDeleteConfirm={this.state.showDeleteConfirm}
                            onDelete={this._handleDelete}
                            labelDeleteConfirm="Are you sure you want to delete this row?"
                        />
                    )}
                    {!this.state.rowCustomDeleted && (
                        <ExpandableRow
                            title="Row with Custom Delete Tooltip Button"
                            subtitle="stateless"
                            expanded={this.state.expanded4}
                            onToggle={this._onToggle(4)}
                            deleteButton={customDeleteButton}
                        />
                    )}
                    <ExpandableRow
                        title="Expanded Row with Line Chart"
                        subtitle="Empty Data"
                        expanded={this.state.expanded1}
                        onToggle={this._onToggle(1)}
                        rowAccessories={[
                            <RowAccessoriesLineChart
                                key="row-accessories-line-chart"
                                title="Avg daily sign-ons:"
                                count="0"
                                countLabel="Past 7 days"
                                isTrendPositive={true}
                                data={[]}
                                chartLabel="No data yet"
                                hintProps={{ type: HelpHint.Types.LIGHT }}
                                trend="+ 0%"

                            />,
                            <Toggle key="toggle" />
                        ]}
                    />
                    <ExpandableRow
                        title="Expanded Row with Line Chart"
                        subtitle="Full Data"
                        expanded={this.state.expanded1}
                        onToggle={this._onToggle(1)}
                        rowAccessories={[
                            <RowAccessoriesLineChart
                                key="row-accessories-line-chart"
                                title="Avg daily sign-ons:"
                                count="1,234,234"
                                countLabel="Past 7 days"
                                isTrendPositive={true}
                                data={[
                                    { id: 1, value: 1 },
                                    { id: 2, value: 5 },
                                    { id: 3, value: 3 },
                                    { id: 4, value: 2 },
                                    { id: 5, value: 5 },
                                    { id: 6, value: 1 },
                                    { id: 7, value: 5 },
                                    { id: 8, value: 5 },
                                    { id: 9, value: 1 },
                                    { id: 10, value: 2 },
                                    { id: 11, value: 4 },
                                    { id: 12, value: 11 },
                                ]}
                                chartLabel="12 wk trend"
                                hint="See Contributing Data"
                                trend="+ 8.6%"
                            />,
                            <Toggle key="toggle"/>
                        ]}
                    />
                    <ExpandableRow
                        title="Expanded Row with Line Chart"
                        subtitle="Partial Data"
                        expanded={this.state.expanded1}
                        onToggle={this._onToggle(1)}
                        rowAccessories={[
                            <RowAccessoriesLineChart
                                key="row-accessories-line-chart"
                                title="Avg daily sign-ons:"
                                count="234,234"
                                countLabel="Past 7 days"
                                isTrendPositive={false}
                                data={[
                                    { id: 1 },
                                    { id: 2 },
                                    { id: 3 },
                                    { id: 4 },
                                    { id: 5 },
                                    { id: 6 },
                                    { id: 7, value: 6 },
                                    { id: 8, value: 5 },
                                    { id: 9, value: 4 },
                                    { id: 10, value: 3 },
                                    { id: 11, value: 2 },
                                    { id: 12, value: 1 },
                                ]}
                                chartLabel="12 wk trend"
                                hint={<Link>See Contributing Data</Link>}
                                trend="- 8.6%"
                            />,
                            <Toggle key="toggle"/>
                        ]}
                    />
                    <ExpandableRow
                        title="Expanded Row with Line Chart"
                        subtitle="Zero Data"
                        expanded={this.state.expanded1}
                        onToggle={this._onToggle(1)}
                        rowAccessories={[
                            <RowAccessoriesLineChart
                                key="row-accessories-line-chart"
                                title="Avg daily sign-ons:"
                                count="0"
                                countLabel="Past 7 days"
                                isTrendPositive={false}
                                data={[
                                    { id: 1 },
                                    { id: 2 },
                                    { id: 3 },
                                    { id: 4 },
                                    { id: 5 },
                                    { id: 6 },
                                    { id: 7 },
                                    { id: 8, value: 0 },
                                    { id: 9, value: 0 },
                                    { id: 10, value: 0 },
                                    { id: 11, value: 0 },
                                    { id: 12, value: 0 },
                                ]}
                                chartLabel="12 wk trend"
                                hint={<Link>See Contributing Data</Link>}
                                hintProps={{ type: HelpHint.Types.LIGHT }}
                                trend="+ 0%"

                            />,
                            <Toggle key="toggle" />
                        ]}
                    />
                    <ExpandableRow
                        title="Expanded Row with Line Chart"
                        subtitle="Zero values"
                        expanded={this.state.expanded1}
                        onToggle={this._onToggle(1)}
                        rowAccessories={[
                            <RowAccessoriesLineChart
                                key="row-accessories-line-chart"
                                title="Avg daily sign-ons:"
                                count="0"
                                countLabel="Past 7 days"
                                isTrendPositive={false}
                                data={[
                                    { id: 1, value: 0 },
                                    { id: 2, value: 0 },
                                    { id: 3, value: 0 },
                                    { id: 4, value: 0 },
                                ]}
                                chartLabel="12 wk trend"
                                hint={<Link>See Contributing Data</Link>}
                                hintProps={{ type: HelpHint.Types.LIGHT }}
                                trend="+ 0%"
                            />,
                            <Toggle key="toggle"/>
                        ]}
                    />
                </ExpandableRow.SimpleWrapper>
            </div>
        );
    }
}

module.exports = ExpandableRowDemo;<|MERGE_RESOLUTION|>--- conflicted
+++ resolved
@@ -185,13 +185,8 @@
                             <HelpHint key="help" className="width-auto bottom" hintText="Provisioning">
                                 <Chip type={chipTypes.CONDENSED}>Prov</Chip>
                             </HelpHint>,
-<<<<<<< HEAD
-                            <button key="button"className="inline">Inline Button</button>,
+                            <Button key="button" inline>Inline Button</Button>,
                             <Toggle key="toggle" />,
-=======
-                            <Button key="button" inline>Inline Button</Button>,
-                            <Toggle key="toggle" stateless={false} />,
->>>>>>> 3b2b61bb
                             <Chip type={chipTypes.COUNT} key="count">2</Chip>
                         ]}
                     />
@@ -238,13 +233,8 @@
                                 <HelpHint className="width-auto bottom" hintText="Provisioning">
                                     <Chip type={chipTypes.CONDENSED}>Prov</Chip>
                                 </HelpHint>
-<<<<<<< HEAD
-                                <button className="inline">Inline Button</button>
-                                <Toggle/>
-=======
                                 <Button inline>Inline Button</Button>
-                                <Toggle stateless={false} />
->>>>>>> 3b2b61bb
+                                <Toggle />
                                 <Chip type={chipTypes.COUNT} key="count">2</Chip>
                             </span>
                         )}
