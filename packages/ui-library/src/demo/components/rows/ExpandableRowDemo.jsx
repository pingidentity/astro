import React from "react";
import RowAccessories from "ui-library/lib/components/rows/expandable-row/Accessories";
import RowAccessoriesLineChart from "ui-library/lib/components/rows/expandable-row/AccessoriesLineChart";
import HelpHint from "ui-library/lib/components/tooltips/HelpHint";
import Link from "ui-library/lib/components/general/Link";
import ExpandableRow from "ui-library/lib/components/rows/ExpandableRow";
import Toggle from "ui-library/lib/components/forms/form-toggle";
import DetailsTooltip from "ui-library/lib/components/tooltips/DetailsTooltip";
import Button from "ui-library/lib/components/buttons/Button";
import LabelValuePairs from "ui-library/lib/components/layout/LabelValuePairs";
import ConfirmTooltip from "ui-library/lib/components/tooltips/ConfirmTooltip";
import ButtonGroup from "ui-library/lib/components/layout/ButtonGroup";
import Chip, { chipTypes } from "ui-library/lib/components/layout/Chip";

/**
* @name ExpandableRowDemo
* @memberof ExpandableRow
* @desc A demo for ExpandableRow
*/
class ExpandableRowDemo extends React.Component {
    state = {
        expanded: false,
        rowDeleted: false,
        order1: 40,
    };

    _onToggle = (index) => () => {
        var newState = {},
            key = "expanded" + index;

        newState[key] = !this.state[key];

        this.setState(newState);
    };

    _handleValueChange = index => value => this.setState({ [`value${index}`]: value });

    _handleReorder = index => (from, to) => {
        const destination = (to > from) ? to - 1 : to;

        this.setState({
            [`order${index}`]: destination,
            [`value${index}`]: destination,
        });
    }

    _handleDelete = () => {
        this.setState({
            showDeleteConfirm: true
        });
    };

    _handleDeleteCancel = () => {
        this.setState({
            showDeleteConfirm: false
        });
    };

    _handleDeleteConfirm = () => {
        this.setState({
            showDeleteConfirm: false,
            rowDeleted: true
        });
    };

    _toggleCustomDelete = () => {
        this.setState({
            showCustomDeleteConfirm: !this.state.showCustomDeleteConfirm
        });
    };

    _customConfirm = () => {
        this.setState({
            rowCustomDeleted: true
        });
        this._toggleCustomDelete();
    };

    render() {
        const mockData = [
            {
                label: "Attribute Type",
                value: "String"
            },
            {
                label: "Category",
                value: "Profile"
            },
            {
                label: "name",
                value: "Tony Stark"
            },
            {
                label: "Display Name",
                value: "Iron Man"
            },
            {
                label: "Description",
                value: "Tony Stark is a playboy billionare who is a super hero with an iron suit"
            },
            {
                label: "Required",
                value: "NO"
            },
            {
                label: "Resgistration",
                value: "NO"
            },
        ];

        var customDeleteButton = (
            <DetailsTooltip
                label={(<button type="button" className="delete-btn" onClick={this._toggleCustomDelete}/>)}
                placement="top left"
                title="Tooltip Title"
                open={this.state.showCustomDeleteConfirm}
                onToggle={this._toggleCustomDelete}>
                <p>
                    Lorem ipsum dolor sit amet, nonummy non donec, ac eget. Vero et in, diam hac pharetra
                    sodales, nisl fringilla eu placerat, tellus nisl tempor, mi tellus quam urna fringilla.
                </p>
                <ButtonGroup
                    data-id="delete-confirmation"
                    onCancel={this._toggleCustomDelete}
                >
                    <Button
                        data-id-primary="confirm-action"
                        onClick={this._customConfirm}
                    >
                        Confirm
                    </Button>
                </ButtonGroup>
            </DetailsTooltip>
        );
        return (
            <div>
                <ExpandableRow.SimpleWrapper data-id="idp-row">
                    <ExpandableRow
                        title="Basic Row"
                        subtitle="Row Subtitle">
                        <LabelValuePairs dataPairs={mockData} />
                    </ExpandableRow>
                    <ExpandableRow
                        title="Expanded Row with Row Message"
                        rowMessage={{
                            text: ([
                                "The optional row message appears at the top of the expanded row only when the row is \
                                expanded.",
                                <span key="item-message" className="item-message__buttons">
                                    <Button inline>Foo</Button>
                                    <Button inline>Bar</Button>
                                </span>
                            ]),
                            type: ExpandableRow.RowMessageTypes.WARNING
                        }}
                        initialState={{
                            expanded: true
                        }}
                    />
                    <ExpandableRow
                        title="Row with Status Indicator"
                        subtitle="Row Subtitle"
                        status={ExpandableRow.Statuses.ERROR}
                    />
                    <ExpandableRow
                        title="Row with Toggle"
                        subtitle="stateful"
                        rowAccessories={<Toggle />}
                    />
                    <ExpandableRow
                        title="Row with Pill Button"
                        subtitle="stateless"
                        expanded={this.state.expanded1}
                        onToggle={this._onToggle(1)}
                        rowAccessories={<RowAccessories.PillButton label="Pill Button" />}
                    />

                    <ExpandableRow
                        title="Row With a Variety of Right Content"
                        subtitle="Row Subtitle"
                        rowAccessories={[
                            <a key="link">Link</a>,
                            <span key="icon" className="icon-cog" />,
                            <HelpHint key="help" className="width-auto bottom" hintText="Provisioning">
                                <Chip type={chipTypes.CONDENSED}>Prov</Chip>
                            </HelpHint>,
                            <button key="button"className="inline">Inline Button</button>,
<<<<<<< HEAD
                            <Toggle key="toggle" />,
                            <span key="count" className="count">2</span>
=======
                            <Toggle key="toggle" stateless={false} />,
                            <Chip type={chipTypes.COUNT} key="count">2</Chip>
>>>>>>> a9ce26b8
                        ]}
                    />
                    <ExpandableRow
                        title="Row With Image"
                        subtitle="Row Subtitle"
                        image="src/demo/images/example-expandable-row-image.png"
                    />
                    <ExpandableRow
                        title="Row With Icon"
                        subtitle="Row Subtitle"
                        icon="icon-cog"
                    />
                    <ExpandableRow
                        title={
                            <div className="hover-tooltip">
                                Row With Tab
                                <HelpHint
                                    placement="top"
                                    hintText="Platform Provided"
                                    iconName="tag"
                                    leftMargin
                                />
                            </div>
                        }
                    />
                    <ExpandableRow
                        title="Row in Waiting Mode"
                        subtitle="stateful"
                        waiting={true}
                    />
                    <ExpandableRow
                        title="Row in Ordering Mode"
                        subtitle="stateful"
                        ordering={{
                            position: 40,
                            total: 50,
                            onReorder: index => console.log("New position:", index)
                        }}
                        rowAccessories={(
                            <span className="row-accessories-content">
                                <a>Link</a>
                                <span className="icon-cog" />
                                <HelpHint className="width-auto bottom" hintText="Provisioning">
                                    <Chip type={chipTypes.CONDENSED}>Prov</Chip>
                                </HelpHint>
                                <button className="inline">Inline Button</button>
<<<<<<< HEAD
                                <Toggle/>
                                <span className="count">2</span>
=======
                                <Toggle stateless={false} />
                                <Chip type={chipTypes.COUNT} key="count">2</Chip>
>>>>>>> a9ce26b8
                            </span>
                        )}
                    />
                    <ExpandableRow
                        title="Row in Ordering Mode"
                        subtitle="Using positionValue"
                        ordering={{
                            position: this.state.order1,
                            total: 50,
                            onReorder: this._handleReorder(1),
                            positionValue: this.state.value1,
                            onPositionValueChange: this._handleValueChange(1),
                        }}
                    />
                    <ExpandableRow
                        title="Row With Invited Styling"
                        className="invited"
                        rowAccessories={[
                            <div key="invite-info" className="invite-info">
                                <div className="invite-status">Invited (Open)</div>
                                <div className="invite-date">2017-4-10 4:35pm</div>
                            </div>,
                            <button key="button" className="inline">Resend Invitation</button>
                        ]}
                    />
                    <ExpandableRow
                        editButton={
                            <ConfirmTooltip
                                flags={this.props.flags}
                                label=" "
                                className="edit-btn left"
                            >Confirm?</ConfirmTooltip>
                        }
                        title="Row With Custom Edit Button"
                    />
                    {!this.state.rowDeleted && (
                        <ExpandableRow
                            title="Row with Delete Confirmation with Custom delete title"
                            subtitle="stateless"
                            expanded={this.state.expanded3}
                            onToggle={this._onToggle(3)}
                            onDeleteCancelClick={this._handleDeleteCancel}
                            onDeleteConfirmClick={this._handleDeleteConfirm}
                            showDelete={true}
                            confirmDelete={true}
                            confirmDeleteTitle="Custom delete title"
                            showDeleteConfirm={this.state.showDeleteConfirm}
                            onDelete={this._handleDelete}
                            labelDeleteConfirm="Are you sure you want to delete this row?"
                        />
                    )}
                    {!this.state.rowCustomDeleted && (
                        <ExpandableRow
                            title="Row with Custom Delete Tooltip Button"
                            subtitle="stateless"
                            expanded={this.state.expanded4}
                            onToggle={this._onToggle(4)}
                            deleteButton={customDeleteButton}
                        />
                    )}
                    <ExpandableRow
                        title="Expanded Row with Line Chart"
                        subtitle="Empty Data"
                        expanded={this.state.expanded1}
                        onToggle={this._onToggle(1)}
                        rowAccessories={[
                            <RowAccessoriesLineChart
                                key="row-accessories-line-chart"
                                title="Avg daily sign-ons:"
                                count="0"
                                countLabel="Past 7 days"
                                isTrendPositive={true}
                                data={[]}
                                chartLabel="No data yet"
                                hintProps={{ type: HelpHint.Types.LIGHT }}
                                trend="+ 0%"

                            />,
                            <Toggle key="toggle" />
                        ]}
                    />
                    <ExpandableRow
                        title="Expanded Row with Line Chart"
                        subtitle="Full Data"
                        expanded={this.state.expanded1}
                        onToggle={this._onToggle(1)}
                        rowAccessories={[
                            <RowAccessoriesLineChart
                                key="row-accessories-line-chart"
                                title="Avg daily sign-ons:"
                                count="1,234,234"
                                countLabel="Past 7 days"
                                isTrendPositive={true}
                                data={[
                                    { id: 1, value: 1 },
                                    { id: 2, value: 5 },
                                    { id: 3, value: 3 },
                                    { id: 4, value: 2 },
                                    { id: 5, value: 5 },
                                    { id: 6, value: 1 },
                                    { id: 7, value: 5 },
                                    { id: 8, value: 5 },
                                    { id: 9, value: 1 },
                                    { id: 10, value: 2 },
                                    { id: 11, value: 4 },
                                    { id: 12, value: 11 },
                                ]}
                                chartLabel="12 wk trend"
                                hint="See Contributing Data"
                                trend="+ 8.6%"
                            />,
                            <Toggle key="toggle"/>
                        ]}
                    />
                    <ExpandableRow
                        title="Expanded Row with Line Chart"
                        subtitle="Partial Data"
                        expanded={this.state.expanded1}
                        onToggle={this._onToggle(1)}
                        rowAccessories={[
                            <RowAccessoriesLineChart
                                key="row-accessories-line-chart"
                                title="Avg daily sign-ons:"
                                count="234,234"
                                countLabel="Past 7 days"
                                isTrendPositive={false}
                                data={[
                                    { id: 1 },
                                    { id: 2 },
                                    { id: 3 },
                                    { id: 4 },
                                    { id: 5 },
                                    { id: 6 },
                                    { id: 7, value: 6 },
                                    { id: 8, value: 5 },
                                    { id: 9, value: 4 },
                                    { id: 10, value: 3 },
                                    { id: 11, value: 2 },
                                    { id: 12, value: 1 },
                                ]}
                                chartLabel="12 wk trend"
                                hint={<Link>See Contributing Data</Link>}
                                trend="- 8.6%"
                            />,
                            <Toggle key="toggle"/>
                        ]}
                    />
                    <ExpandableRow
                        title="Expanded Row with Line Chart"
                        subtitle="Zero Data"
                        expanded={this.state.expanded1}
                        onToggle={this._onToggle(1)}
                        rowAccessories={[
                            <RowAccessoriesLineChart
                                key="row-accessories-line-chart"
                                title="Avg daily sign-ons:"
                                count="0"
                                countLabel="Past 7 days"
                                isTrendPositive={false}
                                data={[
                                    { id: 1 },
                                    { id: 2 },
                                    { id: 3 },
                                    { id: 4 },
                                    { id: 5 },
                                    { id: 6 },
                                    { id: 7 },
                                    { id: 8, value: 0 },
                                    { id: 9, value: 0 },
                                    { id: 10, value: 0 },
                                    { id: 11, value: 0 },
                                    { id: 12, value: 0 },
                                ]}
                                chartLabel="12 wk trend"
                                hint={<Link>See Contributing Data</Link>}
                                hintProps={{ type: HelpHint.Types.LIGHT }}
                                trend="+ 0%"

                            />,
                            <Toggle key="toggle" />
                        ]}
                    />
                    <ExpandableRow
                        title="Expanded Row with Line Chart"
                        subtitle="Zero values"
                        expanded={this.state.expanded1}
                        onToggle={this._onToggle(1)}
                        rowAccessories={[
                            <RowAccessoriesLineChart
                                key="row-accessories-line-chart"
                                title="Avg daily sign-ons:"
                                count="0"
                                countLabel="Past 7 days"
                                isTrendPositive={false}
                                data={[
                                    { id: 1, value: 0 },
                                    { id: 2, value: 0 },
                                    { id: 3, value: 0 },
                                    { id: 4, value: 0 },
                                ]}
                                chartLabel="12 wk trend"
                                hint={<Link>See Contributing Data</Link>}
                                hintProps={{ type: HelpHint.Types.LIGHT }}
                                trend="+ 0%"
                            />,
                            <Toggle key="toggle"/>
                        ]}
                    />
                </ExpandableRow.SimpleWrapper>
            </div>
        );
    }
}

module.exports = ExpandableRowDemo;<|MERGE_RESOLUTION|>--- conflicted
+++ resolved
@@ -185,13 +185,8 @@
                                 <Chip type={chipTypes.CONDENSED}>Prov</Chip>
                             </HelpHint>,
                             <button key="button"className="inline">Inline Button</button>,
-<<<<<<< HEAD
                             <Toggle key="toggle" />,
-                            <span key="count" className="count">2</span>
-=======
-                            <Toggle key="toggle" stateless={false} />,
                             <Chip type={chipTypes.COUNT} key="count">2</Chip>
->>>>>>> a9ce26b8
                         ]}
                     />
                     <ExpandableRow
@@ -238,13 +233,8 @@
                                     <Chip type={chipTypes.CONDENSED}>Prov</Chip>
                                 </HelpHint>
                                 <button className="inline">Inline Button</button>
-<<<<<<< HEAD
                                 <Toggle/>
-                                <span className="count">2</span>
-=======
-                                <Toggle stateless={false} />
                                 <Chip type={chipTypes.COUNT} key="count">2</Chip>
->>>>>>> a9ce26b8
                             </span>
                         )}
                     />
