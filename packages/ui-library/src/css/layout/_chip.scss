--- conflicted
+++ resolved
@@ -4,22 +4,6 @@
     display: inline-block;
     padding: $spacing-xs $spacing-sm;
 
-<<<<<<< HEAD
-    &--condensed {
-        display: inline-block;
-        margin: 0;
-        padding: 4px 5px 1px;
-        font-size: 13px;
-        line-height: 1em;
-        text-transform: uppercase;
-        color: $color-white;
-        background-color: $color-elephant;
-
-        border-radius: 3px;
-    }
-
-=======
->>>>>>> a9ce26b8
     &--color-cyan {
         background-color: $color-charting-cyan;
     }
@@ -55,6 +39,6 @@
         color: $color-white;
         background-color: $color-elephant;
 
-        @include border-radius(3px);
+        border-radius: 3px;
     }
 }