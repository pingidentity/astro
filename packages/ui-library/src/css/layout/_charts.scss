
.rocker-button--chart-rocker {
    $button-height: 28px;
    $button-width: 80px;
    $bg-color: $color-strong-neutral-90;
    $border-radius: $button-height / 2;
    $selected-color: #193967;
    $transition-timing: 0.2s;

    background-color: transparent;

    height: $button-height;
    border: none;
    border-radius: $border-radius;
    padding: 1px;

    button,
    .help-tooltip > .help-tooltip-target > button {
        z-index: $zindex__elevated + 1;
        border: none;
        height: 100%;
        line-height: $button-height + 2;
        padding: 0;
        width: $button-width;
        color: $selected-color;
        font-size: 14px;
        background-color: transparent;
    }

    &:before {
        content: '';
        position: absolute;
        left: 0;
        right: 0;
        top: 0;
        bottom: 0;
        background-color: $bg-color;
        border-radius: $border-radius;
    }

    &.sel-0 > button:nth-of-type(1),
    &.sel-1 > button:nth-of-type(2),
    &.sel-2 > button:nth-of-type(3),
<<<<<<< HEAD
    &.sel-3 > button:nth-of-type(4) {
        transition: $transition-timing color ease-out;
=======
    &.sel-3 > button:nth-of-type(4),
    &.sel-4 > button:nth-of-type(5),
    &.sel-5 > button:nth-of-type(6),
    &.sel-6 > button:nth-of-type(7),
    &.sel-7 > button:nth-of-type(8),
    &.sel-8 > button:nth-of-type(9),
    &.sel-9 > button:nth-of-type(10),
    &.sel-10 > button:nth-of-type(11),
    &.sel-11 > button:nth-of-type(12),
    &.sel-12 > button:nth-of-type(13),
    &.sel-13 > button:nth-of-type(14),
    &.sel-14 > button:nth-of-type(15),
    &.sel-15 > button:nth-of-type(16),
    &.sel-16 > button:nth-of-type(17),
    &.sel-17 > button:nth-of-type(18),
    &.sel-18 > button:nth-of-type(19),
    &.sel-19 > button:nth-of-type(20) {
        @include transition($transition-timing color ease-out);
>>>>>>> c94bda68

        background-color: transparent;
        color: $color-white;
    }

    &.sel-0 > .help-tooltip:nth-of-type(1),
    &.sel-1 > .help-tooltip:nth-of-type(2),
    &.sel-2 > .help-tooltip:nth-of-type(3),
    &.sel-3 > .help-tooltip:nth-of-type(4),
    &.sel-4 > .help-tooltip:nth-of-type(5),
    &.sel-5 > .help-tooltip:nth-of-type(6),
    &.sel-6 > .help-tooltip:nth-of-type(7),
    &.sel-7 > .help-tooltip:nth-of-type(8),
    &.sel-8 > .help-tooltip:nth-of-type(9),
    &.sel-9 > .help-tooltip:nth-of-type(10),
    &.sel-10 > .help-tooltip:nth-of-type(11),
    &.sel-11 > .help-tooltip:nth-of-type(12),
    &.sel-12 > .help-tooltip:nth-of-type(13),
    &.sel-13 > .help-tooltip:nth-of-type(14),
    &.sel-14 > .help-tooltip:nth-of-type(15),
    &.sel-15 > .help-tooltip:nth-of-type(16),
    &.sel-16 > .help-tooltip:nth-of-type(17),
    &.sel-17 > .help-tooltip:nth-of-type(18),
    &.sel-18 > .help-tooltip:nth-of-type(19),
    &.sel-19 > .help-tooltip:nth-of-type(20) {
        .help-tooltip-target {
            button {
                transition: $transition-timing color ease-out;

                background-color: transparent;
                color: $color-white;
            }
        }
    }

    &.sel-0,
    &.sel-1,
    &.sel-2,
    &.sel-3,
    &.sel-4,
    &.sel-5,
    &.sel-6,
    &.sel-7,
    &.sel-8,
    &.sel-9,
    &.sel-10,
    &.sel-11,
    &.sel-12,
    &.sel-13,
    &.sel-14,
    &.sel-15,
    &.sel-16,
    &.sel-17,
    &.sel-18,
    &.sel-19 {
        &:after {
            transition: $transition-timing left ease-out;

            content: '';
            position: absolute;
            height: $button-height;
            width: $button-width;
            background-color: $selected-color;
            border-radius: $border-radius;
        }
    }

    &.sel-0 button:nth-of-type(1),
    &.sel-1 button:nth-of-type(2),
    &.sel-2 button:nth-of-type(3),
    &.sel-3 button:nth-of-type(4),
    &.sel-4 button:nth-of-type(5),
    &.sel-5 button:nth-of-type(6),
    &.sel-6 button:nth-of-type(7),
    &.sel-7 button:nth-of-type(8),
    &.sel-8 button:nth-of-type(9),
    &.sel-9 button:nth-of-type(10),
    &.sel-10 button:nth-of-type(11),
    &.sel-11 button:nth-of-type(12),
    &.sel-12 button:nth-of-type(13),
    &.sel-13 button:nth-of-type(14),
    &.sel-14 button:nth-of-type(15),
    &.sel-15 button:nth-of-type(16),
    &.sel-16 button:nth-of-type(17),
    &.sel-17 button:nth-of-type(18),
    &.sel-18 button:nth-of-type(19),
    &.sel-19 button:nth-of-type(20) {
        background: transparent;
    }

    @for $i from 0 through 20 {
        &.sel-#{$i} {
            &:after {
                left: 1px + $i*$button-width;
            }
        }
    }
}

.hero-chart__rocker {
    &:before {
        background-color: $color-white;
    }
}

.rocker-button--chart-rocker-small {
    $button-width: 64px;
    $button-height: 22px;
    @include font-pn-regular;
    font-size: 10px;
    height: $button-height;
    button {
        line-height: $button-height + 1;
        width: $button-width;
    }
    &.sel-0,
    &.sel-1,
    &.sel-2,
    &.sel-3,
    &.sel-4,
    &.sel-5,
    &.sel-6,
    &.sel-7,
    &.sel-8,
    &.sel-9,
    &.sel-10,
    &.sel-11,
    &.sel-12,
    &.sel-13,
    &.sel-14,
    &.sel-15,
    &.sel-16,
    &.sel-17,
    &.sel-18,
    &.sel-19,
    &.sel-20
     {
        &:after {

            content: '';
            position: absolute;
            height: $button-height;
            width: $button-width;
        }
    }

    @for $i from 0 through 20 {
        &.sel-#{$i} {
            &:after {
                left: 1px + $i*$button-width;
            }
        }
    }
}

.heatmap {
    $cell-size: 20px;

    display: inline-block;
    text-align: center;

    &__row {
        display: table-row;
    }

    .help-tooltip,
    &__xlabel,
    &__ylabel,
    &__spacer {
        display: table-cell;
        border-style: solid;
        border-width: 0 1px 1px 0;
    }

    .help-tooltip {
        box-sizing: border-box;
        padding-top: 12px;
        position: relative;
        height: $cell-size;
        width: $cell-size;
        min-width: $cell-size;
        border-color: $color-white;
    }

    &__xlabel,
    &__ylabel,
    &__spacer {
        font-size: 12px;
        text-align: center;
        line-height: 1em;
        border-color: $color-white;
        background-color: $color-white;
    }

    &__xlabel {
        padding: 0 0 5px;
    }

    &__ylabel {
        padding: 0 15px 0 0;
        line-height: $cell-size - 1;
    }

    &__cell-color,
    .help-tooltip-target {
        position: absolute;
        top: 0;
        left: 0;
        right: 0;
        bottom: 0;
    }
}

.chart-tooltip {
    &--align-center {
        text-align: center;
    }

    &--align-left {
        text-align: left;
    }

    &--align-right {
        text-align: right;
    }

    &__label {
        font-size: 11px;
        line-height: 1em;

        &--horizontal {
            text-align: center;
        }
    }

    &__values {
        &--horizontal {
            display: inline-flex;
            justify-content: space-between;

            & > *:not(:last-child) {
                margin-right: $spacing-sm;
            }
        }
    }

    &__value-container {
        margin-bottom: $spacing-sm;
        &:last-child {
            margin-bottom: 0;
        }

        &--horizontal {
            margin-bottom: 0;
        }
    }

    &__value {
        font-size: 23px;
        line-height: 1em;
        @include font-pn-regular;
        margin: 3px 0 0;
    }

    &__subtitle {
        font-size: 11px;
        line-height: 1em;
    }
}<|MERGE_RESOLUTION|>--- conflicted
+++ resolved
@@ -41,10 +41,6 @@
     &.sel-0 > button:nth-of-type(1),
     &.sel-1 > button:nth-of-type(2),
     &.sel-2 > button:nth-of-type(3),
-<<<<<<< HEAD
-    &.sel-3 > button:nth-of-type(4) {
-        transition: $transition-timing color ease-out;
-=======
     &.sel-3 > button:nth-of-type(4),
     &.sel-4 > button:nth-of-type(5),
     &.sel-5 > button:nth-of-type(6),
@@ -62,8 +58,7 @@
     &.sel-17 > button:nth-of-type(18),
     &.sel-18 > button:nth-of-type(19),
     &.sel-19 > button:nth-of-type(20) {
-        @include transition($transition-timing color ease-out);
->>>>>>> c94bda68
+        transition: $transition-timing color ease-out;
 
         background-color: transparent;
         color: $color-white;
