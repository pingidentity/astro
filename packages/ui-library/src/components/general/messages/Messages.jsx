"use strict";

import PropTypes from "prop-types";

import React from "react";
import classnames from "classnames";
import _ from "underscore";

import { Layouts } from "./MessagesConstants";
import { flagsPropType, getFlags } from "../../../util/FlagUtils";

/**
 * @callback Messages~onRemoveMessage
 * @param {string} [containerId]
 *     The container id
 * @param {number|string} messageIndex
 *     Message index to remove
 */

/**
 * @callback Messages~onI18n
 * @param {string} key
 *     I18n message key
 * @param {object} [params]
 *     Params for i18n message
 * @returns {string}
 *     Result of i18n given message key
 */

/**
 * @typedef Messages~MessageItem
 * @memberof Messages
 * @property {node} text
 *     Message text
 * @property {Messages.MessageTypes} type
 *     Message type
 * @property {number} timer
 *     Number of milli seconds after which message should be removed
 * @property {number|string} index
 *     Message index.
 * @property {string} iconName
 *     When provided, show this icon on the left of the message
 * @property {boolean} hideClose
 *     When true, we don't display the close button
 * @property {Messages.Layouts} [layout=BANNER]
 *     When set to CORNER, displays the message in the top right corner
 * @property {boolean} isHtml
 *     DEPRICATED: no longer needed. You can now simply use html in your messages as needed.
 * @property {Messages~ProgressSpec}
 *     Object containing data to show a progress bar in the message.
 * @property {boolean} minimized
 *     When true, the message is shown in a minimized form, which hides
 *     everything but the progress.
 */

/**
 * @typedef Messages~ProgressSpec
 * @property {string} text
 *      If set, provides the text for the message next to the progress bar.
 * @property {function} textTemplate
 *      If text isn't set and this is, this function accepts a single argument
 *      of the current progress percentage and returns the text that should be
 *      shown next to the progress bar.
 * @property {number} percent
 *      The current value 0-100 of the progress bar.
 */

/**
 * @class Messages
 * @desc Messages component. Renders a list of supplied message strings and allows for messages
 * to be removed by invoking a callback.
 *
 * @param {string} [data-id="messages"]
 *     To define the base "data-id" value for top-level HTML container.
 * @param {Messages.ContainerTypes} [containerType]
 *     Enum which specifies the container type. Do not set for messages that should only fill the content area to the
 *     right of a left-nav. FULL takes the width of the entire window. MODAL is used for Messages within modals.
 *
 * @param {Messages~MessageItem[]} [messages]
 *     List of messages to render.
 * @param {Messages~onRemoveMessage} [onRemoveMessage]
 *     Callback to be triggered when a message is removed.
 * @param {Messages~onI18n} [onI18n]
 *     Callback to be triggered for internationalization of message keys to message text.
 * @param {number} [defaultMessageTimeout]
 *     Default message timeout in ms. Messages will remove themselves after this time, unless the message specifically
 *     overrides the default timeout itself.
<<<<<<< HEAD
=======
 * @param {Messages.Layouts} [defaultMessageLayout=Banner]
 *     Default message layout for this messages component. Messages that don't set their own layout type will receive this on.
>>>>>>> 9e8a1717
 *
 * @example
 * Usage:
 *     <Messages messages={messages}
 *      data-id="page-messages"
 *      onRemoveMessage={this._handleRemoveMessage} />
 *
 */

module.exports = class extends React.Component {
    static displayName = "Messages";

    static propTypes = {
        "data-id": PropTypes.string,
        containerType: PropTypes.oneOf(["full", "page-messages--sidebar-fix"]),
        messages: PropTypes.array,
        onRemoveMessage: PropTypes.func,
        removeMessage: PropTypes.func,
        onI18n: PropTypes.func,
        i18n: PropTypes.func,
        defaultMessageTimeout: PropTypes.number,
        defaultMessageLayout: PropTypes.oneOf(Object.values(Layouts)),
        flags: flagsPropType,
    };

    static defaultProps = {
        "data-id": "messages",
        onRemoveMessage: null,
        onI18n: (key) => key,
        defaultMessageLayout: Layouts.BANNER,
    };

    static contextTypes = { flags: PropTypes.arrayOf(PropTypes.string) };

    render() {
        const {
            containerType,
            "data-id": dataId,
            defaultMessageTimeout,
            defaultMessageLayout,
            key,
            messages,
            onI18n,
            onRemoveMessage,
        } = this.props;
        const className = classnames("page-messages", containerType );

        return (
            <div data-id={dataId} className={className}>
                {
                    messages && messages.map((item, i) => {
                        return (
                            <Message
                                key={key || i}
                                index={i}
                                message={item}
                                onI18n={onI18n}
                                onRemoveMessage={onRemoveMessage}
                                defaultTimeout={defaultMessageTimeout}
                                defaultLayout={defaultMessageLayout}
                                data-id={`${dataId}-message-${i}`}
                                flags={getFlags(this)}
                            />
                        );
                    })
                }
            </div>
        );
    }
};

/*
 * @class Message
 * @desc Message sub-component to render an individual message and handle its closing (and removal from the store).
 *
 */
class Message extends React.Component {
    static propTypes = {
        flags: flagsPropType,
        onRemoveMessage: PropTypes.func,
        iconName: PropTypes.string,
        defaultMessageLayout: PropTypes.oneOf(Object.values(Layouts)),
    }

    static defaultProps = {
        onRemoveMessage: _.noop,
    }

    static contextTypes = { flags: PropTypes.arrayOf(PropTypes.string) };

    /*
     * Remove the message by calling the removeMessage callback if it exists.
     */
    _handleRemove = () => {
        this.props.onRemoveMessage(this.props.index);
    };

    componentDidMount() {
        // Close after configured time interval
        // Interval of 0 (or undefined) will result in no automatic message clearing (which is intended).
        const interval = (this.props.message.duration) ? this.props.message.duration : this.props.defaultTimeout;

        if (interval) {
            this.interval = global.setInterval(this._handleRemove, interval);
        }
    }

    componentWillUnmount() {
        if (this.interval) {
            // clear the timer before unmounting the component
            global.clearInterval(this.interval);
        }
    }

    _renderProgress = () => {
        let progress = this.props.message.progress;
        let percent = progress.percent || 50;

        let text = progress.text ||
            (progress.textTemplate && progress.textTemplate(percent)) ||
                `${progress.percent}%`;

        return (
            <div className="message__progress" data-id={this.props["data-id"]+"-progress"}>
                {percent >= 100 && <div className="message__progress-icon icon-check" />}
                <div className="message__progress-text" data-id={this.props["data-id"]+"-progress-text"}>{text}</div>
                {percent < 100 &&
                    <div className="message__progress-border">
                        <div
                            className="message__progress-bar"
                            style={{
                                width: `${percent}%`
                            }}
                        />
                    </div>
                }
            </div>
        );
    }

    render() {
        const {
            defaultLayout,
            message: {
                iconName,
                key,
                hideClose,
                layout = defaultLayout,
                minimized,
                params,
                progress,
                type,
                ...message
            }
        } = this.props;

        const text = message.text || this.props.onI18n(key, params);
        const classes = classnames("message show", type, {
            "message--minimized": minimized,
            "message--corner": layout === Layouts.CORNER,
            "message--center": layout === Layouts.CENTER,
        });

        return (
            <div className={classes} data-id={this.props["data-id"]}>
                {iconName && <div className={classnames("message__icon", `icon-${iconName}`)} />}
                {!minimized && text && (<span className="message__text">{text}</span>)}
                {progress && this._renderProgress()}
                {!hideClose && <a className="close" onClick={this._handleRemove} data-id="message-close"></a>}
            </div>
        );
    }
}<|MERGE_RESOLUTION|>--- conflicted
+++ resolved
@@ -85,11 +85,8 @@
  * @param {number} [defaultMessageTimeout]
  *     Default message timeout in ms. Messages will remove themselves after this time, unless the message specifically
  *     overrides the default timeout itself.
-<<<<<<< HEAD
-=======
  * @param {Messages.Layouts} [defaultMessageLayout=Banner]
  *     Default message layout for this messages component. Messages that don't set their own layout type will receive this on.
->>>>>>> 9e8a1717
  *
  * @example
  * Usage:
