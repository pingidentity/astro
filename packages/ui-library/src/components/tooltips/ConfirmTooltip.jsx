--- conflicted
+++ resolved
@@ -21,14 +21,8 @@
  *      when true, triggers onToggle when onConfirm is triggered.
  * @param {string} [data-id]
  *     The data-id of the component.
-<<<<<<< HEAD
- * @param {node} label
- *     The text of the link.
-=======
  * @param {bool} disableSave
  *      boolean to turn enable or disable the button.
- * @param {array} [flags]
- *     Set the flag for "use-portal" to render with popper.js and react-portal
  * @param {node} label
  *     The text of the link.
  * @param {boolean} loading
@@ -41,7 +35,6 @@
  *     The callback triggered when the delete button is pressed.
  * @param {ConfirmTooltip~onToggle}
  *      the callback to open and close the modal.
->>>>>>> a9ce26b8
  * @param {string} [positionClassName]
  *     CSS classes to set on the top-level HTML container. Used to manage tooltip callout positioning.
  *      When using multiple positions like "top left" or "bottom right" do not use dashes as it will not work.
