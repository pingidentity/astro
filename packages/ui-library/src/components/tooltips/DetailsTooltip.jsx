--- conflicted
+++ resolved
@@ -133,12 +133,7 @@
         secondaryLabels: PropTypes.array,
         primaryLabels: PropTypes.array,
         cancelLabel: PropTypes.string,
-<<<<<<< HEAD
-        width: PropTypes.oneOf(Object.values(detailsWidth)),
-=======
-        flags: flagsPropType,
         width: PropTypes.oneOf(Object.values(detailsWidths)),
->>>>>>> fe97465d
     };
 
     static defaultProps = {
