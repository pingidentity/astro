--- conflicted
+++ resolved
@@ -94,30 +94,18 @@
     ALERT: "alert"
 };
 
-<<<<<<< HEAD
-const detailsWidth = {
-=======
 const detailsWidths = {
->>>>>>> c94bda68
     MD: "medium",
     LG: "large"
 };
 
 const getDetailsWidth = width => {
     switch (width) {
-<<<<<<< HEAD
-        case detailsWidth.LG:
-            return "details-tooltip-display--large";
-        case detailsWidth.MD:
-        default:
-            return "details-tooltip-display";
-=======
         case detailsWidths.LG:
             return "details-tooltip-display--large";
         case detailsWidths.MD:
         default:
-            return;
->>>>>>> c94bda68
+            return "details-tooltip-display";
     }
 };
 
@@ -147,11 +135,7 @@
         primaryLabels: PropTypes.array,
         cancelLabel: PropTypes.string,
         flags: flagsPropType,
-<<<<<<< HEAD
-        width: PropTypes.oneOf(Object.values(detailsWidth)),
-=======
         width: PropTypes.oneOf(Object.values(detailsWidths)),
->>>>>>> c94bda68
     };
 
     static defaultProps = {
@@ -163,12 +147,8 @@
         showClose: true,
         hideOnClick: false,
         type: popupTypes.BASIC,
-<<<<<<< HEAD
         placement: tooltipPlacements.BOTTOM,
-        width: detailsWidth.MD
-=======
         width: detailsWidths.MD
->>>>>>> c94bda68
     };
 
     static popupTypes = popupTypes;
@@ -488,10 +468,6 @@
     BOTTOM: "bottom"
 };
 
-<<<<<<< HEAD
-DetailsTooltip.detailsWidth = detailsWidth;
-=======
 DetailsTooltip.detailsWidths = detailsWidths;
->>>>>>> c94bda68
 
 export default DetailsTooltip;