window.__DEV__ = true;

jest.mock("popper.js");
jest.mock("react-portal");

import { mountSnapshotDataIds } from "../../../devUtil/EnzymeUtils";
import { allFlags } from "../../../util/FlagUtils";
import StateContainer from "../../utils/StateContainer";

describe("DetailsTooltip", function () {

    const React = require("react"),
        ReactDOM = require("react-dom"),
        ReactTestUtils = require("react-dom/test-utils"),
        TestUtils = require("../../../testutil/TestUtils"),
        DetailsTooltip = require("../DetailsTooltip"),
        Wrapper = TestUtils.UpdatePropsWrapper,
        _ = require("underscore");

    window.addEventListener = jest.fn();
    window.removeEventListener = jest.fn();
    function getComponent (opts, alwaysOpen = true) {
        opts = _.defaults(opts, {
            title: "Title",
            label: "Label",
            open: alwaysOpen ? true : undefined,
            onValueChange: jest.fn(),
            onToggle: jest.fn(),
            flags: allFlags,
        });

        return ReactTestUtils.renderIntoDocument(
            <DetailsTooltip {...opts}><p>what ever callout content is</p></DetailsTooltip>);
    }
    beforeEach(function () {
        window.addEventListener.mockClear();
        window.removeEventListener.mockClear();
<<<<<<< HEAD
        beforeEach(function() {
            global.getSelection = jest.fn();
            global.getSelection.mockReturnValue({
                toString: () => "",
            });
        });
=======

>>>>>>> c94bda68
    });
    afterEach(function () {
        delete process.env.NODE_ENV;
    });

    it("data-id's don't change", () => {
        const labels = [
            { value: jest.fn(), label: "Save" },
            { value: jest.fn(), label: "Save More" },
        ];
        mountSnapshotDataIds(
            <DetailsTooltip
                cancelLabel="UH OH"
                flags={allFlags}
                label="OH JEEZ"
                primaryLabels={labels}
                secondaryLabels={labels}
                showClose
                title="OH BISCUITS"
            />
        );
    });

    it("managed component that starts open", function () {
        const component = getComponent({ initialState: { open: true } }, false);
        expect(ReactTestUtils.findRenderedComponentWithType(component, StateContainer).state.open).toBe(true);
    });

    it("managed component", function () {
        const component = getComponent({ initialState: { open: false } }, false);
        const link = TestUtils.findRenderedDOMNodeWithDataId(component, "action-btn");
        const manager = ReactTestUtils.findRenderedComponentWithType(component, StateContainer);
        expect(manager.state.open).toBe(false);

        ReactTestUtils.Simulate.click(link, {});
        expect(manager.state.open).toBe(true);
    });

    it("is rendering open state", function () {

        const component = ReactTestUtils.renderIntoDocument(
            <DetailsTooltip title="Title" label="Action" open={true}>
                <p>what ever callout content is</p>
            </DetailsTooltip>
        );

        const details = TestUtils.findRenderedComponentWithType(component, DetailsTooltip);
        const title = TestUtils.findRenderedDOMNodeWithDataId(details, "details-title");
        const content = TestUtils.findRenderedDOMNodeWithDataId(details, "details-content").children[0];
        const body = TestUtils.findRenderedDOMNodeWithDataId(details, "details-body");
        const link = TestUtils.findRenderedDOMNodeWithDataId(details, "action-btn");

        //DOM to contain actual content
        expect(content.children.length).toBe(3);
        expect(body.children[0].nodeName).toBe("P");
        expect(body.children[0].textContent).toBe("what ever callout content is");

        //action link
        expect(link.textContent).toBe("Action");

        //title
        expect(title.textContent).toBe("Title");
    });

    it("doesnt render title container if none exists", function () {
        const component = getComponent({ title: "" });
        const title = TestUtils.findRenderedDOMNodeWithDataId(component, "details-title");

        expect(title).toBe(null);
    });

    it("is rendering open state with custom styles and no close control", function () {

        const component = ReactTestUtils.renderIntoDocument(
            <DetailsTooltip title="Title" label="Action" open={true} titleClassName="title"
                contentClassName="content" showClose={false} labelClassName="label" className="extra">
                <p>what ever callout content is</p>
            </DetailsTooltip>
        );

        const details = TestUtils.findRenderedComponentWithType(component, DetailsTooltip);
        const title = TestUtils.findRenderedDOMNodeWithDataId(details, "details-title");
        const content = TestUtils.findRenderedDOMNodeWithDataId(details, "details-content").children[0];
        const body = TestUtils.findRenderedDOMNodeWithDataId(details, "details-body");
        const link = TestUtils.findRenderedDOMNodeWithDataId(details, "action-btn");
        const closeLink = TestUtils.scryRenderedDOMNodesWithDataId(details, "details-close");

        //make sure root div got extra CSS classes
        expect(ReactDOM.findDOMNode(component).getAttribute("class")).toContain("extra");

        //DOM to contain actual content
        expect(content.children.length).toBe(2);
        expect(body.children[0].nodeName).toBe("P");
        expect(body.children[0].textContent).toBe("what ever callout content is");

        //no close link
        expect(closeLink.length).toBe(0);

        //action link
        expect(link.textContent).toBe("Action");

        //title
        expect(title.textContent).toBe("Title");
    });

    it("is rendering closed state", function () {

        const component = ReactTestUtils.renderIntoDocument(
            <DetailsTooltip title="Title" label="Action" open={false}>
                <p>what ever callout content is</p>
            </DetailsTooltip>
        );

        const details = TestUtils.findRenderedComponentWithType(component, DetailsTooltip);
        const content = TestUtils.scryRenderedDOMNodesWithDataId(details, "details-content");

        //no DOM content
        expect(content.length).toBe(0);
    });

    it("is notifying on toggle", function () {

        const callback = jest.fn();

        const component = ReactTestUtils.renderIntoDocument(
            <DetailsTooltip stateless={true} title="Title" label="Action" open={false} onToggle={callback}>
                <p>what ever callout content is</p>
            </DetailsTooltip>
        );

        const details = TestUtils.findRenderedComponentWithType(component, DetailsTooltip);
        const link = TestUtils.findRenderedDOMNodeWithDataId(details, "action-btn");

        ReactTestUtils.Simulate.click(link, {});

        expect(callback).toBeCalled(); //make sure callback was triggered
    });

    it("is notifying on toggle via content click", function () {

        const callback = jest.fn();

        const component = ReactTestUtils.renderIntoDocument(
            <DetailsTooltip stateless={true} title="Title" label="Action" open={true}
                onToggle={callback} showClose={false} hideOnClick={true}>
                <p>what ever callout content is</p>
            </DetailsTooltip>
        );

        const details = TestUtils.findRenderedComponentWithType(component, DetailsTooltip);
        const content = TestUtils.findRenderedDOMNodeWithDataId(details, "details-content");

        ReactTestUtils.Simulate.click(content, {});

        expect(callback).toBeCalled(); //make sure callback was triggered
    });

    it("is notifying on toggle via close control", function () {

        const callback = jest.fn();

        const component = ReactTestUtils.renderIntoDocument(
            <DetailsTooltip stateless={true} title="Title" label="Action" open={true} onToggle={callback}>
                <p>what ever callout content is</p>
            </DetailsTooltip>
        );

        const details = TestUtils.findRenderedComponentWithType(component, DetailsTooltip);
        const link = TestUtils.findRenderedDOMNodeWithDataId(details, "details-close");

        ReactTestUtils.Simulate.click(link, {});

        expect(callback).toBeCalled(); //make sure callback was triggered
    });

    // Remove this once V4 is released. Calling component methods is a bad look.
    it("when stateless, close method doesn't fire an error", function () {

        const component = ReactTestUtils.renderIntoDocument(
            <DetailsTooltip stateless={true} title="Title" label="Action" open={true}>
                <p>what ever callout content is</p>
            </DetailsTooltip>
        );

        component.close();
    });

    it("is supports disabling", function () {
        const callback = jest.fn();

        const component = ReactTestUtils.renderIntoDocument(
            <DetailsTooltip stateless={true}
                title="Title" label="Action" open={false} onToggle={callback} disabled={true}>
                <p>what ever callout content is</p>
            </DetailsTooltip>
        );

        const details = TestUtils.findRenderedComponentWithType(component, DetailsTooltip);
        const link = TestUtils.findRenderedDOMNodeWithDataId(details, "action-btn");

        //make disabled css styling was added
        expect(link.getAttribute("class")).toContain("disabled");

        ReactTestUtils.Simulate.click(link, {});

        expect(callback).not.toBeCalled(); //make sure callback was not triggered
    });

    it("registers global listener on mount if component is open", function () {
        //let's override defer or execute func immediately for tests
        _.defer = function (func) {
            func();
        };

        ReactTestUtils.renderIntoDocument(
            <DetailsTooltip title="Title" label="Action" open={true}>
                <p>what ever callout content is</p>
            </DetailsTooltip>
        );

        expect(TestUtils.mockCallsContains(window.addEventListener, "click")).toBe(true);
        expect(TestUtils.mockCallsContains(window.addEventListener, "keydown")).toBe(true);
    });

    it("unregister global listeners on unmount", function () {
        const component = ReactTestUtils.renderIntoDocument(
            <DetailsTooltip title="Title" label="Action">
                <p>what ever callout content is</p>
            </DetailsTooltip>
        );

        //trigger unmount
        ReactDOM.unmountComponentAtNode(ReactDOM.findDOMNode(component).parentNode);

        expect(TestUtils.mockCallsContains(window.removeEventListener, "click")).toBe(true);
        expect(TestUtils.mockCallsContains(window.removeEventListener, "keydown")).toBe(true);
    });

    //TODO no idea why this isn't working. can console log the full stack, it just isn't being called
    it("triggers callback when clicked outside", function () {
        const callback = jest.fn();

        ReactTestUtils.renderIntoDocument(
            <DetailsTooltip stateless={true} title="Title" label="Action" open={true} onToggle={callback}>
                <p>what ever callout content is</p>
            </DetailsTooltip>
        );

        const handler = TestUtils.findMockCall(window.addEventListener, "click")[1];
        const e = {
            target: { parentNode: document.body },
            stopPropagation: jest.fn(),
            preventDefault: jest.fn()
        };

        //click outside
        handler(e);

        expect(callback).toBeCalled();
    });

    it("triggers callback when escape is pressed", function () {
        const callback = jest.fn();

        ReactTestUtils.renderIntoDocument(
            <DetailsTooltip stateless={true} title="Title" label="Action" open={true} onToggle={callback}>
                <p>what ever callout content is</p>
            </DetailsTooltip>
        );

        const handler = TestUtils.findMockCall(window.addEventListener, "keydown")[1];
        const e = {
            target: { parentNode: document.body },
            stopPropagation: jest.fn(),
            preventDefault: jest.fn(),
            keyCode: 27,
        };

        //press escape
        handler(e);

        expect(callback).toBeCalled();
    });

    it("doesn't trigger callback when a key other than escape is pressed", function () {
        const callback = jest.fn();

        ReactTestUtils.renderIntoDocument(
            <DetailsTooltip stateless={true} title="Title" label="Action" open={true} onToggle={callback}>
                <p>what ever callout content is</p>
            </DetailsTooltip>
        );

        const handler = TestUtils.findMockCall(window.addEventListener, "keydown")[1];
        const e = {
            target: { parentNode: document.body },
            stopPropagation: jest.fn(),
            preventDefault: jest.fn(),
            keyCode: 10,
        };

        //press escape
        handler(e);

        expect(callback).not.toBeCalled();
    });

    it("doesn't error when handling outside click but not open", function () {
        const component = ReactTestUtils.renderIntoDocument(
            <DetailsTooltip stateless={true} title="Title" label="Action" open={false}>
                <p>what ever callout content is</p>
            </DetailsTooltip>
        );

        ReactTestUtils.findRenderedComponentWithType(
            component,
            DetailsTooltip.DetailsTooltipStateless
        )._handleGlobalClick();
    });

    it("doesn't error when handling escape click but not open", function () {
        const component = ReactTestUtils.renderIntoDocument(
            <DetailsTooltip stateless={true} title="Title" label="Action" open={false}>
                <p>what ever callout content is</p>
            </DetailsTooltip>
        );

        ReactTestUtils.findRenderedComponentWithType(
            component,
            DetailsTooltip.DetailsTooltipStateless
        )._handleGlobalKeyDown({ keyCode: 27 });
    });

    it("unregister listener when transitioning from open to closed", function () {
        const component = ReactTestUtils.renderIntoDocument(
            <Wrapper type={DetailsTooltip}
                stateless={true} title="Title" label="Action" open={true} onToggle={jest.genMockFn}>
                <p>what ever callout content is</p>
            </Wrapper>);

        component._setProps({ open: false });

        expect(TestUtils.mockCallsContains(window.removeEventListener, "click")).toBe(true);
        expect(TestUtils.mockCallsContains(window.removeEventListener, "keydown")).toBe(true);
    });

    it("render component with data-id", function () {
        const component = ReactTestUtils.renderIntoDocument(
            <DetailsTooltip data-id="detailsTooltipWithDataId" title="Title" label="Action">
                <p>what ever callout content is</p>
            </DetailsTooltip>
        );

        const element = TestUtils.findRenderedDOMNodeWithDataId(component, "detailsTooltipWithDataId");

        expect(element).toBeDefined();
    });

    it("render component with default data-id", function () {
        const component = ReactTestUtils.renderIntoDocument(
            <DetailsTooltip title="Title" label="Action">
                <p>what ever callout content is</p>
            </DetailsTooltip>
        );

        const element = TestUtils.findRenderedDOMNodeWithDataId(component, "details-tooltip");

        expect(element).toBeDefined();
    });

    it("is rendering label styling with labelClassName", function () {

        const component = ReactTestUtils.renderIntoDocument(
            <DetailsTooltip title="Title" label="Action" open={true} labelClassName="customLabel">
                <p>what ever callout content is</p>
            </DetailsTooltip>
        );

        const details = TestUtils.findRenderedComponentWithType(component, DetailsTooltip);
        const link = TestUtils.findRenderedDOMNodeWithDataId(details, "action-btn");

        //make sure anchor tag got customLabel CSS classes
        expect(ReactDOM.findDOMNode(link).getAttribute("class")).toContain("customLabel");
    });

    it("is rendering content styling with contentClassName", function () {

        const component = ReactTestUtils.renderIntoDocument(
            <DetailsTooltip title="Title" label="Action" open={true} contentClassName="customContent">
                <p>what ever callout content is</p>
            </DetailsTooltip>
        );

        const details = TestUtils.findRenderedComponentWithType(component, DetailsTooltip);
        const content = TestUtils.findRenderedDOMNodeWithDataId(details, "details-content");

        //make sure context div got customContent CSS classes
        expect(ReactDOM.findDOMNode(content).getAttribute("class")).toContain("customContent");
    });

    it("is rendering title styling with titleClassName", function () {

        const component = ReactTestUtils.renderIntoDocument(
            <DetailsTooltip title="Title" label="Action" open={true} titleClassName="customTitle">
                <p>what ever callout content is</p>
            </DetailsTooltip>
        );

        const details = TestUtils.findRenderedComponentWithType(component, DetailsTooltip);
        const title = TestUtils.findRenderedDOMNodeWithDataId(details, "details-title");

        //make sure context div got customContent CSS classes
        expect(ReactDOM.findDOMNode(title).getAttribute("class")).toContain("customTitle");
    });

    it("Renders buttons when optional buttons are provided", function () {
        const secondaryArr = [
                { value: jest.fn(), label: "One" },
                { value: jest.fn(), label: "Two" }
            ],
            primaryArr = [
                { value: jest.fn(), label: "Save" },
                { value: jest.fn(), label: "Save More" },
            ];
        const component = ReactTestUtils.renderIntoDocument(
            <DetailsTooltip
                title="Buttons provided"
                label="Action"
                open={true}
                secondaryLabels={secondaryArr}
                primaryLabels={primaryArr}
                cancelLabel="Cancel">
                <p>What ever callout content is</p>
            </DetailsTooltip>
        );
        const saveBtn = TestUtils.scryRenderedDOMNodesWithClass(component, "primary"),
            cancelBtn = TestUtils.findRenderedDOMNodeWithDataId(component, "cancel-action"),
            secondaryBtns = TestUtils.scryRenderedDOMNodesWithTag(component, "button");

        expect(secondaryBtns).toBeTruthy();
        expect(saveBtn).toBeTruthy();
        expect(cancelBtn).toBeTruthy();

        // check length of buttons
        expect(saveBtn.length).toBe(2);
        expect(TestUtils.scryRenderedDOMNodesWithClass(component, "cancel").length).toBe(3);
        expect(secondaryBtns.length).toBe(4);

        // check button text
        expect(secondaryBtns[0].textContent).toBe("One");
        expect(secondaryBtns[1].textContent).toBe("Two");
        expect(cancelBtn.textContent).toBe("Cancel");
        expect(secondaryBtns[2].textContent).toBe("Save");
        expect(secondaryBtns[3].textContent).toBe("Save More");
    });

    it("is rendering with the right x-placement attribute based on the placement prop", function() {
        const positionedComponent = placement => ReactTestUtils.renderIntoDocument(
            <DetailsTooltip
                stateless={true}
                title="Title"
                label="Action"
                open={true}
                placement={placement}
            >
                <p>what ever callout content is</p>
            </DetailsTooltip>
        );

        const positioningProp = position => ReactTestUtils.findRenderedComponentWithType(
            positionedComponent(position),
            DetailsTooltip.DetailsTooltipStateless
        ).popperContainer.props.placement;

        expect(positioningProp("top right")).toBe("top-start");
        expect(positioningProp("bottom right")).toBe("bottom-start");
        expect(positioningProp("top left")).toBe("top-end");
        expect(positioningProp("bottom left")).toBe("bottom-end");
        expect(positioningProp("top")).toBe("top");
        expect(positioningProp("bottom")).toBe("bottom");
    });

});<|MERGE_RESOLUTION|>--- conflicted
+++ resolved
@@ -35,16 +35,6 @@
     beforeEach(function () {
         window.addEventListener.mockClear();
         window.removeEventListener.mockClear();
-<<<<<<< HEAD
-        beforeEach(function() {
-            global.getSelection = jest.fn();
-            global.getSelection.mockReturnValue({
-                toString: () => "",
-            });
-        });
-=======
-
->>>>>>> c94bda68
     });
     afterEach(function () {
         delete process.env.NODE_ENV;
