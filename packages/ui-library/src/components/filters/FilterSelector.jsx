--- conflicted
+++ resolved
@@ -7,12 +7,7 @@
 import { createSelector } from "reselect";
 import togglesOpen from "../../util/behaviors/togglesOpen";
 import { containsString } from "../../util/SearchUtils";
-<<<<<<< HEAD
-import { darkInputs } from "../../util/CSSModifiers";
-=======
 import InputModifier, { inputColors } from "../general/InputModifier";
-import { flagsPropType, getFlags } from "../../util/FlagUtils";
->>>>>>> c6ad661d
 
 const optionsSelector = createSelector(
     state => state.search,
