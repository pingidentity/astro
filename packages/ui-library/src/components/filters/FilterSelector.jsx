--- conflicted
+++ resolved
@@ -7,14 +7,8 @@
 import { createSelector } from "reselect";
 import togglesOpen from "../../util/behaviors/togglesOpen";
 import { containsString } from "../../util/SearchUtils";
-<<<<<<< HEAD
-import { darkInputs } from "../../util/CSSModifiers";
+import InputModifier, { inputColors } from "../general/InputModifier";
 import { flagsPropType, getFlags } from "../../util/FlagUtils";
-=======
-import InputModifier, { inputColors } from "../general/InputModifier";
-import { cannonballPortalWarning } from "../../util/DeprecationUtils";
-import { flagsPropType, hasFlag, getFlags } from "../../util/FlagUtils";
->>>>>>> 3b2b61bb
 
 const optionsSelector = createSelector(
     state => state.search,
@@ -158,28 +152,8 @@
                     onToggle={onToggle}
                     flags={getFlags(this)}
                 >
-<<<<<<< HEAD
-                    <SelectionList
-                        className={darkInputs}
-                        stateless={true}
-                        type={type}
-                        bottomPanel={bottomPanel}
-                        items={this._getOptions()}
-                        optionsNote={optionsNote}
-                        showSearchBox={true}
-                        searchPlaceholder="Search..."
-                        onSearch={this._handleSearch}
-                        onValueChange={onValueChange}
-                        no-border
-                        queryString={this._getSearch()}
-                        requiredText={requiredText}
-                        selectedItemIds={selected}
-                        searchBoxProps={{ textFieldProps: { stateless: true } }}
-                    />
-=======
                     <InputModifier inputColor={inputColors.DARK}>
                         <SelectionList
-                            stateless={true}
                             type={type}
                             bottomPanel={bottomPanel}
                             items={this._getOptions()}
@@ -192,11 +166,8 @@
                             queryString={this._getSearch()}
                             requiredText={requiredText}
                             selectedItemIds={selected}
-                            searchBoxProps={{ textFieldProps: { stateless: true } }}
-                            flags={["p-stateful"]}
                         />
                     </InputModifier>
->>>>>>> 3b2b61bb
                 </Popover>
             </span>
         );
