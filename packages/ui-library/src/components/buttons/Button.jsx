import React from "react";
import PropTypes from "prop-types";
import classnames from "classnames";
import HelpHint from "../tooltips/HelpHint";
import EllipsisLoader from "../general/EllipsisLoader";
import { flagsPropType } from "../../util/FlagUtils";
import { withFocusOutline } from "../../util/KeyboardUtils";
import _ from "underscore";

/**
 * @class Button
 * @desc button component
 *
 * @param {("primary" | "secondary" | "standard" | "success" | "cancel" | "danger")} [type]
 *      CSS class applied to html.
 * @param {boolean} active
 *     Active style of the button for when it's being used as a toggle.
 * @param {string} [className]
 *     Extra CSS class(s) applied to the top-level HTML container.
 * @param {string} [data-id="button"]
 *     Defines the "data-id" for top-level HTML container.
 * @param {boolean} [disabled=false]
 *     Button will not function when true.
 * @param {string} [disabledText]
 *     Text for the help hint will be rendered when the same button has a the prop disabled set to true.
 * @param {array} [flags]
 *     Set the flag for "add-button-margin" to override the special add button margin styling.
 * @param {string} [href]
 *     Pass in a string to give the button an href.
 * @param {string} [iconName]
 *     The name and CSS of the icon.
 * @param {boolean} [inline]
 *      When true, turns button into inline pill button.
 * @param {string} [label]
 *     Html name of the button
 * @param {boolean} loading
 *     While true, loading animation will be shown.
 * @param {function} [onClick]
 *     Click handler.
 *  @param {boolean} [noSpacing]
 *     Don't include the right margin.
<<<<<<< HEAD
 * @param {boolean} active
 *     Active style of the button for when it's being used as a toggle.
=======
 * @param {function} [onMouseDown]
 *     Mousedown handler..
 * @param {string} [target]
 *     Pass a string to give the button a target.
 * @param {string} text
 *     Text to display in the button when not loading.
>>>>>>> adf4b8cc
 * @example
 *  <Button
 *      label="Button"
 *      type="Danger">
 *  </Button>
 *
 */

const buttonTypes = {
    PRIMARY: "primary",
    SECONDARY: "secondary",
    STANDARD: "standard",
    SUCCESS: "success",
    CANCEL: "cancel",
    DANGER: "danger"
};

const buttonTypeList = Object.values(buttonTypes);



function BaseButton ({
    active,
    children,
    className,
    "data-id": dataId,
    disabled,
    disabledText,
    href,
    iconName,
    inline,
    label,
    text,
    loading,
    noSpacing,
    onClick,
    onMouseDown,
    submit,
    target,
    type,
}) {
    const classes = classnames(
        "button",
        className,
        iconName,
        {
            "button--no-spacing": noSpacing,
            inline,
            loading: loading,
            disabled: disabled,
            "button--active": active,
            "ellipsis-loader-button": loading,
            [type]: buttonTypeList.includes(type)
        }
    );

    const TagName = href ? "a" : "button";

    const Tags = (
        <TagName
            className = {classes}
            data-id={dataId}
            onClick={onClick}
            onMouseDown={onMouseDown}
            disabled={disabled}
            type={submit ? "submit" : "button"}
            href={href}
            target={target}
        >
            {label}
            {text}
            {children}
            <EllipsisLoader loading={loading}/>
        </TagName>
    );

    return (
        disabled && disabledText
            ? <HelpHint
                data-id="button_help-hint"
                hintText={disabledText}
                placement="top"
            >
                {Tags}
            </HelpHint>
            : Tags
    );
}

BaseButton.contextTypes = { flags: PropTypes.arrayOf(PropTypes.string) };

const Button = withFocusOutline(BaseButton);

Button.displayName = "Button";

Button.propTypes = {
    active: PropTypes.bool,
    className: PropTypes.string,
    "data-id": PropTypes.string,
    disabled: PropTypes.bool,
    disabledText: PropTypes.string,
    flags: flagsPropType,
    href: PropTypes.string,
    iconName: PropTypes.string,
    inline: PropTypes.bool,
    label: PropTypes.node,
    loading: PropTypes.bool,
    noSpacing: PropTypes.bool,
    onClick: PropTypes.func,
    onMouseDown: PropTypes.func,
    submit: PropTypes.bool,
    target: PropTypes.string,
    type: PropTypes.oneOf(buttonTypeList),
};

Button.defaultProps = {
    active: false,
    "data-id": "button",
    disabled: false,
    loading: false,
    noSpacing: false,
    onClick: _.noop,
    onMouseDown: _.noop,
    submit: false,
};

Button.buttonTypes = buttonTypes;

export default Button;<|MERGE_RESOLUTION|>--- conflicted
+++ resolved
@@ -39,17 +39,12 @@
  *     Click handler.
  *  @param {boolean} [noSpacing]
  *     Don't include the right margin.
-<<<<<<< HEAD
- * @param {boolean} active
- *     Active style of the button for when it's being used as a toggle.
-=======
  * @param {function} [onMouseDown]
  *     Mousedown handler..
  * @param {string} [target]
  *     Pass a string to give the button a target.
  * @param {string} text
  *     Text to display in the button when not loading.
->>>>>>> adf4b8cc
  * @example
  *  <Button
  *      label="Button"
