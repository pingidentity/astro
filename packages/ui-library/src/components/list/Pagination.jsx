--- conflicted
+++ resolved
@@ -2,14 +2,9 @@
 import PropTypes from "prop-types";
 import _ from "underscore";
 import { inStateContainer } from "../utils/StateContainer";
-<<<<<<< HEAD
 import { flagsPropType } from "../../util/FlagUtils";
 import { deprecatedStatelessProp } from "../../util/DeprecationUtils";
-=======
-import { flagsPropType, hasFlag } from "../../util/FlagUtils";
-import { deprecatedStatelessProp } from "../../util/DeprecationUtils";
 import { SimpleWrapper } from "../../components/rows/ExpandableRow";
->>>>>>> c94bda68
 
 /**
  * @callback PageLinks~onValueChange
