import React from "react";
import PropTypes from "prop-types";
import classnames from "classnames";
import HelpHint from "../tooltips/HelpHint";
import _ from "underscore";
import { flagsPropType } from "../../util/FlagUtils";
import { withFocusOutline } from "../../util/KeyboardUtils";
import { inStateContainer } from "../utils/StateContainer";
import { deprecatedStatelessProp } from "../../util/DeprecationUtils";


/**
* @typedef RockerButton~labelValues
* @property {string} label
*     Selected label from labels array prop.
* @property {number} index
*     Index of selected label from labels array prop.
*/

/**
* @callback RockerButton~onValueChange
* @param {RockerButton~labelValues} labelValues
*     Label and label index.
*/


/**
* @class RockerButton
* @desc Rocker buttons implementation, supports 2 to 4 buttons (current CSS restriction).
*
* @param {string} [data-id="rocker-button"]
*     To define the base "data-id" value for the top-level HTML container.
* @param {string} [className]
*     CSS classes to be set on the top-level HTML container.
* @param {boolean} [stateless]
*     To enable the component to be externally managed. True will relinquish control to the component's owner.
*     False or not specified will cause the component to manage state internally.
* @param {boolean} [disabled=false]
*     Indicates whether component is disabled.
*
* @param {array} labels
*     Array of label strings to use as button titles.
*
* @param {RockerButton~onValueChange} [onValueChange]
*     Callback to be triggered when selection changes.
*
* @param {number} [selectedIndex=0]
*     The index of the selected label.
*     When not provided, the component will manage this value.
* @example
*      <RockerButton onValueChange={this._changeSubview}
*                    labels={["Profile", "Groups", "Services"]} />
*
*      , where this._changeSubview can be defined as:
*
*      _changeSubview: function (selectedView) {
*          console.log("++ _changeSubview: ",selectedView);
*      }
*/


class RockerButtonStateless extends React.Component {
    static propTypes = {
        "data-id": PropTypes.string,
        className: PropTypes.string,
        labels: PropTypes.arrayOf(
            PropTypes.oneOfType([
                PropTypes.string,
                PropTypes.shape({
                    label: PropTypes.string.isRequired,
                    id: PropTypes.string
                }),
            ])),
        labelHints: PropTypes.arrayOf(PropTypes.string),
        onValueChange: PropTypes.func,
<<<<<<< HEAD
        selectedIndex: PropTypes.number,
=======
        selected: PropTypes.string,
        selectedIndex: PropTypes.oneOfType([
            PropTypes.number,
            PropTypes.string
        ]),
>>>>>>> adf4b8cc
        autoFocus: PropTypes.bool,
        disabled: PropTypes.bool,
    };

    static defaultProps = {
        "data-id": "rocker-button",
        className: "",
        onValueChange: _.noop,
        selectedIndex: 0,
        autoFocus: false,
        disabled: false
    };

    _handleClick = (label, index) => {
        if (this.props.disabled) {
            return;
        }
        this.props.onValueChange({ label: label, index: index });

    };

    buttonPos = () => {
        if (typeof this.props.labels[0] === "object") {
            if (this.props.selectedIndex) {
                return this.props.labels.findIndex(({ id }) => id === this.props.selectedIndex);
            }
            return 0;
        } else {
            return this.props.selectedIndex;
        }
    };

    render() {
        var className = classnames("rocker-button sel-" + this.buttonPos(), this.props.className, {
            disabled: this.props.disabled
        });


        return (
            <div ref="container" data-id={this.props["data-id"]} className={className}>
                {
                    this.props.labels.map((data, index) => {
                        let props = {
                            onClick: this._handleClick,
                            key: index,
                            index,
                            autoFocus: index === this.props.selectedIndex &&
                                  this.props.autoFocus === true,
                            helpText: this.props.labelHints ? this.props.labelHints[index] : undefined,
                        };
                        if (data && data.id) {
                            props.text = data.label;
                            props["data-id"] = data.id;
                        } else {
                            props.text = data;
                        }
                        return (
                            <RockerButtonLabel {...props} />);
                    })
                }
            </div>
        );
    }
}

var RockerButtonLabel = function (props) {
    var _handleClick = function (event) {
        if (props["data-id"]) {
            props.onClick(props.text, props["data-id"], event);
        } else {
            props.onClick(props.text, props.index, event);
        }
    };

    const { text = "" } = props;

    const sanitizedText = text.toLowerCase().replace(/[^0-9a-z]/gi, "");

    return props.helpText
        ? <HelpHint
            data-id={`helphint-button_${sanitizedText}`}
            placement="top"
            delayShow={500}
            hintText={props.helpText} >
            <button
                data-id={props["data-id"] || `rocker-label_${sanitizedText}`}
                className="rocker-button__button"
                onClick={_handleClick}
                autoFocus={props.autoFocus}
                type="button"
            >
                {props.text}
            </button>
        </HelpHint>
        : <button
            data-id={props["data-id"] || `rocker-label_${sanitizedText}`}
            className="rocker-button__button"
            onClick={_handleClick}
            autoFocus={props.autoFocus}
            type="button"
        >
            {props.text}
        </button>;
};

RockerButtonLabel.propTypes = {
    "data-id": PropTypes.string,
    onClick: PropTypes.func,
    autoFocus: PropTypes.bool,
    text: PropTypes.string,
    index: PropTypes.number
};

<<<<<<< HEAD
const RockerButton = withFocusOutline(
=======
class RockerButtonStateful extends React.Component {


    state = {
        selectedIndex: this.props.selectedIndex || Math.max(0, this.props.labels.indexOf(this.props.selected)),
    };

    _handleOnValueChange = (selectedButton) => {
        // Don't trigger callback if index is the same
        if (selectedButton.index === this.state.selectedIndex) {
            return;
        }

        if (this.props.onValueChange) {
            this.props.onValueChange(selectedButton);
        }

        this.setState({
            selectedIndex: selectedButton.index
        });
    };

    render() {
        var props = _.defaults({
            ref: "RockerButtonStateless",
            selectedIndex: this.state.selectedIndex,
            onValueChange: this._handleOnValueChange
        }, this.props);

        return <RockerButtonStateless {...props} />;
    }
}

const PStatefulRockerButton = withFocusOutline(
>>>>>>> adf4b8cc
    inStateContainer([
        {
            name: "selectedIndex",
            initial: 0,
            callbacks: [
                {
                    name: "onValueChange",
                    transform: ({ index }) => index
                }
            ],
        }
    ])(RockerButtonStateless)
);

RockerButton.displayName = "RockerButton";

RockerButton.propTypes = {
    stateless: deprecatedStatelessProp,
    flags: flagsPropType,
};

RockerButton.contextTypes = { flags: PropTypes.arrayOf(PropTypes.string) };

export default RockerButton;<|MERGE_RESOLUTION|>--- conflicted
+++ resolved
@@ -73,15 +73,10 @@
             ])),
         labelHints: PropTypes.arrayOf(PropTypes.string),
         onValueChange: PropTypes.func,
-<<<<<<< HEAD
-        selectedIndex: PropTypes.number,
-=======
-        selected: PropTypes.string,
         selectedIndex: PropTypes.oneOfType([
             PropTypes.number,
             PropTypes.string
         ]),
->>>>>>> adf4b8cc
         autoFocus: PropTypes.bool,
         disabled: PropTypes.bool,
     };
@@ -195,44 +190,7 @@
     index: PropTypes.number
 };
 
-<<<<<<< HEAD
 const RockerButton = withFocusOutline(
-=======
-class RockerButtonStateful extends React.Component {
-
-
-    state = {
-        selectedIndex: this.props.selectedIndex || Math.max(0, this.props.labels.indexOf(this.props.selected)),
-    };
-
-    _handleOnValueChange = (selectedButton) => {
-        // Don't trigger callback if index is the same
-        if (selectedButton.index === this.state.selectedIndex) {
-            return;
-        }
-
-        if (this.props.onValueChange) {
-            this.props.onValueChange(selectedButton);
-        }
-
-        this.setState({
-            selectedIndex: selectedButton.index
-        });
-    };
-
-    render() {
-        var props = _.defaults({
-            ref: "RockerButtonStateless",
-            selectedIndex: this.state.selectedIndex,
-            onValueChange: this._handleOnValueChange
-        }, this.props);
-
-        return <RockerButtonStateless {...props} />;
-    }
-}
-
-const PStatefulRockerButton = withFocusOutline(
->>>>>>> adf4b8cc
     inStateContainer([
         {
             name: "selectedIndex",
