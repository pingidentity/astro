--- conflicted
+++ resolved
@@ -227,10 +227,6 @@
     stateless: deprecatedStatelessProp,
 };
 
-<<<<<<< HEAD
-=======
-RockerButton.contextTypes = { flags: PropTypes.arrayOf(PropTypes.string) };
 RockerButton.rockerTypes = rockerTypes;
 
->>>>>>> fe97465d
 export default RockerButton;