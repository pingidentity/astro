--- conflicted
+++ resolved
@@ -418,17 +418,8 @@
             component, FormDropDownList._statelessComponent
         )._handleGlobalClick;
 
-<<<<<<< HEAD
-        global.getSelection = jest.fn();
-        global.getSelection.mockReturnValue({
-            toString: () => "",
-        });
 
         expect(component.props.children.props.onToggle).not.toBeCalled();
-=======
-
-        expect(component.props.onToggle).not.toBeCalled();
->>>>>>> c94bda68
 
         // click outside
         handler({ target: document.body });
