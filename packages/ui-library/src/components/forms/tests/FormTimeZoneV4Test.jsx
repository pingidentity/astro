--- conflicted
+++ resolved
@@ -318,14 +318,6 @@
             onToggle: jest.fn(),
             onValueChange: jest.fn()
         });
-<<<<<<< HEAD
-        global.getSelection = jest.fn();
-        global.getSelection.mockReturnValue({
-            toString: () => "",
-        });
-=======
-
->>>>>>> c94bda68
         const stateless = ReactTestUtils.findRenderedComponentWithType(component, FormTimeZone._statelessComponent);
         const handler = stateless._onGlobalClick;
 
