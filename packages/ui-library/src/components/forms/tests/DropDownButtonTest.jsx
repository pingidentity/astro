window.__DEV__ = true;

jest.mock("popper.js");
jest.mock("react-portal");

jest.dontMock("../DropDownButton");
jest.dontMock("../../../util/EventUtils.js");
import { mount } from "enzyme";

describe("DropDownButton", function () {

    var React = require("react"),
        ReactDOM = require("react-dom"),
        ReactTestUtils = require("react-dom/test-utils"),
        TestUtils = require("../../../testutil/TestUtils"),
        DropDownButton = require("../DropDownButton");

    it("renders closed in stateless mode", function () {
        var callback = jest.fn();

        var menu = {
            optionOne: "Option One",
            optionTwo: "Option Two"
        };

        var dropDownButtonComponent = TestUtils.renderInWrapper(
            <DropDownButton title="Test Drop Down"
                stateless={true}
                onValueChange={callback}
                options={menu}
                onToggle={jest.fn()}
                label="Add" />
        );

        // expect a single button to be rendered.
        var button = TestUtils.findRenderedDOMNodeWithDataId(dropDownButtonComponent, "drop-down-button");
        expect(button.textContent).toBe("Add");

        // expect no modal to be rendered.
        var menu = TestUtils.scryRenderedDOMNodesWithDataId(dropDownButtonComponent, "menu");
        expect(menu.length).toEqual(0);
    });

    it("renders open in stateless mode", function () {
        var callback = jest.fn();

        var menu = {
            optionOne: "Option One",
            optionTwo: "Option Two"
        };

        var dropDownButtonComponent = TestUtils.renderInWrapper(
            <DropDownButton label="Test Drop Down"
                stateless={true}
                open={true}
                onValueChange={callback}
                options={menu}
                onToggle={jest.fn()} />
        );

        //expect menu to be rendered
        var menu = TestUtils.findRenderedDOMNodeWithDataId(dropDownButtonComponent, "menu");

        var as = TestUtils.scryRenderedDOMNodesWithTag(dropDownButtonComponent, "a");

        // make sure <a>s in a list, +1 length for button
        expect(as.length).toBe(3);
        expect(as[1].textContent).toEqual("Option One");
    });

    it("renders extra css classes", function () {
        var callback = jest.fn();

        var menu = {
            optionOne: "Option One",
            optionTwo: "Option Two"
        };

        var dropDownButtonComponent = TestUtils.renderInWrapper(
            <DropDownButton label="Test Drop Down"
                className="extra"
                stateless={true}
                open={true}
                onValueChange={callback}
                options={menu}
                onToggle={jest.fn()} />
        );

        //expect menu to be rendered
        var root = TestUtils.findRenderedDOMNodeWithDataId(dropDownButtonComponent, "drop-down-button");

        expect(root.getAttribute("class")).toContain("extra");
    });

    it("triggers callback on toggle in stateless mode", function () {
        var callback = jest.fn();


        var menu = {
            optionOne: "Option One",
            optionTwo: "Option Two"
        };

        var dropDownButtonComponent = TestUtils.renderInWrapper(
            <DropDownButton label="Test Drop Down"
                stateless={true}
                open={false}
                onValueChange={jest.fn()}
                onToggle={callback}
                options={menu} />
        );

        var button = TestUtils.findRenderedDOMNodeWithDataId(dropDownButtonComponent, "action");

        ReactTestUtils.Simulate.click(button);

        //make callback was triggered
        expect(callback).toBeCalledWith(false);
    });


    it("test default render", function () {

        var callback = jest.fn();

        var menu = {
            optionOne: "Option One",
            optionTwo: "Option Two",
            optionThree: "Option Three",
            optionFour: "Option Four",
            optionFive: "Option Five"
        };

        var dropDownButtonComponent = TestUtils.renderInWrapper(
            <DropDownButton label="Add" title="Test Drop Down"
                onValueChange={callback}
                options={menu} />
        );

        // expect a single button to be rendered.
        var button = TestUtils.findRenderedDOMNodeWithDataId(dropDownButtonComponent, "drop-down-button");
        expect(button.textContent).toBe("Add");

        // expect no modal to be rendered.
        var menu = TestUtils.scryRenderedDOMNodesWithDataId(dropDownButtonComponent, "menu");
        expect(menu.length).toEqual(0);

    });

    it("initially closed menu opened on click", function () {

        var callback = jest.fn();

        var menu = {
            optionOne: "Option One",
            optionTwo: "Option Two",
            optionThree: "Option Three",
            optionFour: "Option Four",
            optionFive: "Option Five"
        };

        var dropDownButtonComponent = TestUtils.renderInWrapper(
            <DropDownButton label="Test Drop Down"
                onValueChange={callback}
                options={menu} />
        );

        // expect a single button to be rendered.
        var button = TestUtils.findRenderedDOMNodeWithDataId(dropDownButtonComponent, "action");

        // expect no menu to be rendered.
        var menus = TestUtils.scryRenderedDOMNodesWithDataId(dropDownButtonComponent, "menu");
        expect(menus.length).toEqual(0);

        ReactTestUtils.Simulate.click(button);

        // expect a menu to be rendered after click.
        var menu = TestUtils.findRenderedDOMNodeWithDataId(dropDownButtonComponent, "menu");
        TestUtils.findRenderedDOMNodeWithClass(menu, "menu");

        var as = TestUtils.scryRenderedDOMNodesWithTag(dropDownButtonComponent, "a");

        // make sure <a>s in a list, +1 length for button
        expect(as.length).toBe(6);
        expect(as[1].textContent).toEqual("Option One");

        // click an option
        ReactTestUtils.Simulate.click(as[1]);

        // expect menu to have been hidden
        var noMenus = TestUtils.scryRenderedDOMNodesWithDataId(dropDownButtonComponent, "menu");
        expect(noMenus.length).toEqual(0);
    });

    it("will trigger callback on menu item click", function () {

        var callback = jest.fn();

        var menu = {
            optionOne: "Option One",
            optionTwo: "Option Two",
            optionThree: "Option Three",
            optionFour: "Option Four",
            optionFive: "Option Five"
        };

        var dropDownButtonComponent = TestUtils.renderInWrapper(
            <DropDownButton label="Test Drop Down"
                onValueChange={callback}
                options={menu} />
        );

        // expect a single button to be rendered.
        var button = TestUtils.findRenderedDOMNodeWithDataId(dropDownButtonComponent, "action");

        // expect no menu to be rendered.
        var menus = TestUtils.scryRenderedDOMNodesWithDataId(dropDownButtonComponent, "menu");
        expect(menus.length).toEqual(0);

        ReactTestUtils.Simulate.click(button);

        // expect a menu to be rendered after click.
        var menu = TestUtils.findRenderedDOMNodeWithDataId(dropDownButtonComponent, "menu");
        TestUtils.findRenderedDOMNodeWithClass(menu, "menu");

        var as = TestUtils.scryRenderedDOMNodesWithTag(dropDownButtonComponent, "a");

        // make sure <a>s in a list, +1 length for button
        expect(as.length).toBe(6);
        expect(as[1].textContent).toEqual("Option One");

        // click an option
        ReactTestUtils.Simulate.click(as[1]);

        //make sure callback was triggered
        expect(callback).toBeCalled();
    });

    it("register global listeners on mount", function () {


        window.addEventListener = jest.fn();

        var menu = {
            optionOne: "Option One",
            optionTwo: "Option Two"
        };

        TestUtils.renderInWrapper(
            <DropDownButton label="Test Drop Down"
                stateless={true}
                open={true}
                options={menu}
                onToggle={jest.fn()} />
        );

        expect(TestUtils.mockCallsContains(window.addEventListener, "click")).toEqual(true);
        expect(TestUtils.mockCallsContains(window.addEventListener, "keydown")).toEqual(true);
    });

    it("unregister global listeners on unmount", function () {

        window.removeEventListener = jest.fn();

        var menu = {
            optionOne: "Option One",
            optionTwo: "Option Two"
        };

        var dropDownButtonComponent = TestUtils.renderInWrapper(
            <DropDownButton label="Test Drop Down"
                stateless={true}
                open={true}
                options={menu}
                onToggle={jest.fn()} />
        );

        //trigger unmount
        ReactDOM.unmountComponentAtNode(ReactDOM.findDOMNode(dropDownButtonComponent).parentNode);

        expect(TestUtils.mockCallsContains(window.removeEventListener, "click")).toEqual(true);
        expect(TestUtils.mockCallsContains(window.removeEventListener, "keydown")).toEqual(true);
    });

    it("triggers callback when clicked outside", function () {
        window.addEventListener = jest.fn();
<<<<<<< HEAD
        global.getSelection = jest.fn();
        global.getSelection.mockReturnValue({
            toString: () => "",
        });
=======

>>>>>>> c94bda68
        var callback = jest.fn();

        var menu = {
            optionOne: "Option One",
            optionTwo: "Option Two"
        };

        TestUtils.renderInWrapper(
            <DropDownButton label="Test Drop Down"
                stateless={true}
                open={true}
                onValueChange={jest.fn()}
                options={menu}
                onToggle={callback} />
        );

        var handler = TestUtils.findMockCall(window.addEventListener, "click")[1];


        var e = {
            target: { parentNode: document.body },
            stopPropagation: jest.fn(),
            preventDefault: jest.fn()
        };

        //click outside
        handler(e);
        expect(callback).toHaveBeenCalled();
    });

    it("doesn't trigger callback when clicked outside and drop down is not open", function () {
        var callback = jest.fn();

        var menu = {
            optionOne: "Option One",
            optionTwo: "Option Two"
        };

        TestUtils.renderInWrapper(
            <DropDownButton label="Test Drop Down"
                stateless={true}
                open={false}
                onValueChange={jest.fn()}
                options={menu}
                onToggle={callback} />
        );

        var handler = TestUtils.findMockCall(window.addEventListener, "click")[1];
        var e = {
            target: { parentNode: document.body },
            stopPropagation: jest.fn(),
            preventDefault: jest.fn()
        };

        //click outside
        handler(e);

        expect(callback).not.toBeCalled();
    });

    it("triggers callback when drop down is open and ESC pressed", function () {

        var globalKeyListener = TestUtils.captureGlobalListener("keyDown");

        var callback = jest.fn();

        var menu = {
            optionOne: "Option One",
            optionTwo: "Option Two"
        };

        TestUtils.renderInWrapper(
            <DropDownButton label="Test Drop Down"
                stateless={true}
                open={true}
                onValueChange={jest.fn()}
                options={menu}
                onToggle={callback} />
        );

        //press ESC
        globalKeyListener({
            keyCode: 27
        });

        expect(callback).toBeCalled();
    });

    it("doesn't trigger callback when drop down is not open and ESC pressed", function () {

        var globalKeyListener = TestUtils.captureGlobalListener("keyDown");

        var callback = jest.fn();

        var menu = {
            optionOne: "Option One",
            optionTwo: "Option Two"
        };

        TestUtils.renderInWrapper(
            <DropDownButton label="Test Drop Down"
                stateless={true}
                open={false}
                onValueChange={jest.fn()}
                options={menu}
                onToggle={callback} />
        );

        //press ESC
        globalKeyListener({
            keyCode: 27
        });

        expect(callback).not.toBeCalled();
    });

    it("renders title if provided", function () {
        var component = TestUtils.renderInWrapper(
            <DropDownButton title="Test Drop Down" options={{}} label="Add" />
        );

        // no title in collapsed mode
        var titles = TestUtils.scryRenderedDOMNodesWithDataId(component, "options-title");
        expect(titles.length).toBe(0);

        // toggle the drop down
        var toggle = TestUtils.findRenderedDOMNodeWithDataId(component, "action");
        ReactTestUtils.Simulate.click(toggle);

        var title = TestUtils.findRenderedDOMNodeWithDataId(component, "options-title");
        expect(title.textContent).toBe("Test Drop Down");
    });

    it("renders classname and data-id", function () {
        var component = TestUtils.renderInWrapper(
            <DropDownButton options={{}} label="Add" data-id="my-id" className="my-class" />
        );

        var node = ReactDOM.findDOMNode(component);

        expect(node.getAttribute("data-id")).toBe("my-id");
        expect(node.getAttribute("class")).toContain("my-class");
    });

    it("render component with default data-id", function () {
        var component = TestUtils.renderInWrapper(
            <DropDownButton options={{}} label="Add" />
        );

        var element = TestUtils.findRenderedDOMNodeWithDataId(component, "drop-down-button");
        expect(element).toBeDefined();
    });

    it("renderButton renders correct content and passes toggle function", () => {
        const renderButton = ({
            onClick
        }) => <button data-id="render-button" onClick={onClick} />;

        const component = TestUtils.renderInWrapper(
            <DropDownButton
                label="Add"
                options={{
                    one: "one"
                }}
                renderButton={renderButton}
            />
        );

        const button = TestUtils.findRenderedDOMNodeWithDataId(component, "render-button");
        expect(button).toBeTruthy();

        ReactTestUtils.Simulate.click(button);

        const option = TestUtils.findRenderedDOMNodeWithDataId(component, "option-one");
        expect(option).toBeTruthy();
    });

    it("correctly opens and closes", () => {
        const component = mount(
            <DropDownButton
                label="Label"
                options={{
                    one: "one"
                }}
            />
        );

        expect(component.find(".dropdown-button__options").exists()).toEqual(false);

        component.find("[data-id=\"action\"]").simulate("click");

        expect(component.find(".dropdown-button__options").exists()).toEqual(true);
    });
});<|MERGE_RESOLUTION|>--- conflicted
+++ resolved
@@ -284,14 +284,6 @@
 
     it("triggers callback when clicked outside", function () {
         window.addEventListener = jest.fn();
-<<<<<<< HEAD
-        global.getSelection = jest.fn();
-        global.getSelection.mockReturnValue({
-            toString: () => "",
-        });
-=======
-
->>>>>>> c94bda68
         var callback = jest.fn();
 
         var menu = {
