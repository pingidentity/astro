--- conflicted
+++ resolved
@@ -5,13 +5,9 @@
 jest.mock("popper.js");
 jest.mock("react-portal");
 
-<<<<<<< HEAD
-=======
-import { allFlags } from "../../../util/FlagUtils";
 import { shallow } from "enzyme";
 import DetailsTooltip from "../../tooltips/DetailsTooltip";
 
->>>>>>> bccd4a4f
 describe("LinkDropDownList v4", function () {
 
     var React = require("react"),
