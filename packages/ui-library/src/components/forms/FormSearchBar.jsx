--- conflicted
+++ resolved
@@ -6,12 +6,7 @@
 import Anchor from "../general/Anchor";
 import _ from "underscore";
 import { InputWidths } from "../forms/InputWidths";
-<<<<<<< HEAD
-import { lightInputs } from "../../util/CSSModifiers";
-=======
 import InputModifier, { inputColors } from "../general/InputModifier";
-import { flagsPropType } from "../../util/FlagUtils";
->>>>>>> c6ad661d
 
 /**
  * @class FormSearchBar
