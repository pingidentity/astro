import React from "react";
import PropTypes from "prop-types";
import classnames from "classnames";
import FormSearchBox from "./FormSearchBox";
import CollapsibleLink from "../general/CollapsibleLink";
import Anchor from "../general/Anchor";
import _ from "underscore";
import { InputWidths } from "../forms/InputWidths";
<<<<<<< HEAD
import { lightInputs } from "../../util/CSSModifiers";
import { flagsPropType } from "../../util/FlagUtils";
=======
import InputModifier, { inputColors } from "../general/InputModifier";
import { cannonballProgressivelyStatefulWarning } from "../../util/DeprecationUtils";
import { flagsPropType, hasFlag } from "../../util/FlagUtils";
>>>>>>> 3b2b61bb

/**
 * @class FormSearchBar
 * @desc A search bar with an expandable container for filters
 *
 * @param {string} [data-id="searchbar"]
 *     To define the base "data-id" value for top-level HTML container.
 * @param {object} [formSearchBoxProps]
 *     Object of props that are passed on the child SearchBox component.
 *     You can also pass these directly as props of their own, but this lets you be explicit.
 *
 * @param {object} [strings]
 *     Strings to override content.
 *
 * @param {boolean} [open=false]
 *     If true, filter container is open.
 * @param {boolean} [disableFilters=false]
 *     Disables toggle control
 * @param {function} [onToggle]
 *     Callback to be triggered when trigger is clicked.
 * @param {boolean} [queryMode]
 *     When enabled, change the style of the search field to indicate you're typing a structured query
 * @param {node} [rightControl]
 *     A content area that appears to the right of the search field, above the expanded filter area
 * @param {node} [centerControl]
 *     A content area that appears immediately to the right of the search field
 * @param {variable} [renderDocLink]
 *      When called it renders a documentation link
 */

class SearchBar extends React.Component {

    constructor(props) {
        super(props);

        this.state = {
            open: false,
        };
    }

    static propTypes = {
        "data-id": PropTypes.string,
        disableFilters: PropTypes.bool,
        rightControl: PropTypes.node,
        flags: flagsPropType,
    };

    static defaultProps = {
        "data-id": "searchbar",
        formSearchBoxProps: {},
        strings: {},
        onToggle: _.noop,
        disableFilters: false,
        rightControl: null,
    };

    _handleToggle = () => {
        this.props.onToggle();

        const nextState = {
            open: !this.state.open
        };
        this.setState(nextState);
    };

    render() {
        const {
            children,
            "data-id": dataId,
            documentationLink,
            formSearchBoxProps,
            open,
            rightControl,
            centerControl,
            ...props
        } = this.props;
        const filtersOpen = open === undefined || open === null
            ? this.state.open : open;
        const classes = classnames("searchbar", {
            "searchbar--open": filtersOpen,
        });

        const searchBox = (
            <FormSearchBox
                data-id={`${dataId}-input`}
                className="searchbar__input"
                width={InputWidths.MAX}
                {...props}
                {...formSearchBoxProps}
            />
        );

        const renderSearchBar = (
            <div className="searchbar__bar" key="bar">
                {searchBox}
                {children && <CollapsibleLink
                    data-id={`${this.props["data-id"]}-filter-link`}
                    title={this.props.strings.linkText || "Filters"}
                    className="searchbar__filter-link"
                    expanded={filtersOpen}
                    onToggle={this._handleToggle}
                    disabled={this.props.disableFilters}
                />}
                {centerControl && <div className="searchbar__center-control">{centerControl}</div>}
            </div>
        );

        const renderDocLink = documentationLink ? (
            <div className="searchbar__doc-link" key="doc-link">
                <Anchor href={documentationLink.href} target="_blank" data-id={`${this.props["data-id"]}-doc-link`}>
                    {documentationLink.label}
                </Anchor>
            </div>
        ) : null;

        return (
            <div key="searchbar" className={classes} data-id={this.props["data-id"]}>
                <div className="searchbar__top-line">
                    <div className="searchbar__left-control">
                        {renderSearchBar}
                        {!filtersOpen && renderDocLink}
                    </div>
                    <div className="searchbar__right-control">{rightControl}</div>
                </div>
                {filtersOpen &&
                    <div data-id={`${dataId}-filters-container`}>
                        <InputModifier inputColor={inputColors.LIGHT} key="searchbar-filters">
                            <div
                                data-id={`${dataId}-filters`}
                                className="searchbar__filters"
                            >
                                {children}
                            </div>
                        </InputModifier>
                        {filtersOpen && documentationLink && documentationLink.showWithFilters && renderDocLink}
                    </div>
                }
            </div>
        );
    }
}

export default SearchBar;<|MERGE_RESOLUTION|>--- conflicted
+++ resolved
@@ -6,14 +6,8 @@
 import Anchor from "../general/Anchor";
 import _ from "underscore";
 import { InputWidths } from "../forms/InputWidths";
-<<<<<<< HEAD
-import { lightInputs } from "../../util/CSSModifiers";
+import InputModifier, { inputColors } from "../general/InputModifier";
 import { flagsPropType } from "../../util/FlagUtils";
-=======
-import InputModifier, { inputColors } from "../general/InputModifier";
-import { cannonballProgressivelyStatefulWarning } from "../../util/DeprecationUtils";
-import { flagsPropType, hasFlag } from "../../util/FlagUtils";
->>>>>>> 3b2b61bb
 
 /**
  * @class FormSearchBar
