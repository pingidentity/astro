
import PropTypes from "prop-types";
import React from "react";
import classnames from "classnames";
import Link from "../general/Link";
import Button from "../buttons/Button";
import CancelTooltip from "./../tooltips/CancelTooltip";
import ConfirmTooltip from "../tooltips/ConfirmTooltip";
import EllipsisLoaderButton from "./../general/EllipsisLoaderButton";
import Translator from "../../util/i18n/Translator.js";
import { cannonballChangeWarning, cannonballPortalWarning } from "../../util/DeprecationUtils";
import _ from "underscore";
import { flagsPropType, hasFlag, getFlags } from "../../util/FlagUtils";

/**
* @callback ButtonBar~onCancel
*/

/**
* @callback ButtonBar~onDiscard
*/

/**
* @callback ButtonBar~onSave
*/

/**
* @class ButtonBar
* @desc Displays a set of button controls, most often "Save" and "Cancel", and sometimes "Discard"
*
* @param {ButtonBar.alignments} [alignment=right]
*     Which side of the bar the buttons go.
* @param {string} [className]
*     Class name(s) to add to the top-level container/div
* @param {string} [data-id=button-bar]
*     The data-id of the component
*
* @param {string} [cancelClassName]
*     Class name(s) to add to the "cancel" button
* @param {string} [cancelText]
*     Text to display on the "cancel" button. Note that the onCancel callback and cancelText props are required to
*     display the cancel button. If either is not provided, the button will not display.
* @param {Object} cancelTooltip
*     An object of the props required to generate a details tooltip that to confirm the closing of a modal.
* @param {string} cancelTooltip.confirmButtonText
*     Text to display for "save" button in the modal.
* @param {string} cancelTooltip.cancelButtontext
*     Text to display for "cancel" button in the modal.
* @param {node} cancelTooltip.label
*     Can pass anything such as numbers, string, DOM elements, arrays to the label.
* @param {node} cancelTooltip.messageText
*     Can pass anything such as numbers, string, DOM elements, arrays
*      to display the messages displayed in the modal.
* @param {function} cancelTooltip.onConfirm
*     Callback for when confirm button is clicked.
* @param {function} cancelTooltip.onCancel
*     Callback for when cancel button is clicked.
* @param {boolean} cancelTooltip.open
*     When true will open tooltip.
* @param {string} cancelTooltip.title
*     Text for the title of the modal.
*
* @param {string} [discardClassName]
*     Class name(s) to add to the "discard" button
* @param {string} discardText
*     Text to display on the "discard" button. Note that the onDiscard callback and discardText props are required to
*     display the discard button. If either is not provided, the button will not display.
* @param {boolean} [enableSavingAnimation=false]
*     Enables the ellipsis loading animation on the save button. This also disables the "discard" and "cancel" buttons.
* @param {array} [flags]
*     Set the flag for "use-portal" to render the confirmation tooltips with popper.js and react-portal
*
* @param {ButtonBar~onCancel} [onCancel]
*     Callback that will be triggered when the "cancel" button is clicked. Note that the onCancel callback and
*     cancelText props are required to display the cancel button. If either is not provided, the button will not
*     display.
* @param {ButtonBar~onDiscard} [onDiscard]
*     Callback that will be triggered when the "discard" button is clicked. Note that the onDiscard callback and
*     discardText props are required to display the discard button. If either is not provided, the button will not
*     display.
* @param {ButtonBar~onSave} onSave
*     Callback that will be triggered when the "save" button is clicked
* @param {ButtonBar~onSave} onSaveMouseDown
*     Callback that will be triggered when the "save" button gets a mousedown event.
*     Because mousedown fires blur events, it's sometimes possible for the save to get a mousedown event but never get the click.
*
* @param {string} [saveDisabledText]
*      Text for the help hint will be rendered when the same button has a the prop disabled set to true.
* @param {string} [saveClassName]
*     Class name(s) to add to the "save" button
* @param {string} saveText
*     Text to display on the "save" button
*
* @param {boolean} [saveDisabled=false]
*     Disabled the save button when true
* @param {Object} saveTooltip
*     An object of the props required to generate a details tooltip to confirm saving.
* @param {string} saveTooltip.confirmButtonText
*     Text to display for "save" button in the modal.
* @param {string} saveTooltip.cancelButtontext
*     Text to display for "cancel" button in the modal.
* @param {node} saveTooltip.label
*     Can pass anything such as numbers, string, DOM elements, arrays to the label.
* @param {node} saveTooltip.messageText
*     Can pass anything such as numbers, string, DOM elements, arrays
*     to display the messages displayed in the modal.
* @param {function} saveTooltip.onConfirm
*     Callback for when confirm button is clicked.
* @param {function} saveTooltip.onCancel
*     Callback for when cancel button is clicked.
* @param {boolean} saveTooltip.open
*     When true will open tooltip.
* @param {string} saveTooltip.title
*     Text for the title of the modal.
*
<<<<<<< HEAD
* @param {ButtonBar~onCancel} [onCancel]
*     Callback that will be triggered when the "cancel" button is clicked. Note that the onCancel callback and
*     cancelText props are required to display the cancel button. If either is not provided, the button will not
*     display.
* @param {ButtonBar~onDiscard} [onDiscard]
*     Callback that will be triggered when the "discard" button is clicked. Note that the onDiscard callback and
*     discardText props are required to display the discard button. If either is not provided, the button will not
*     display.
* @param {ButtonBar~onSave} onSave
*     Callback that will be triggered when the "save" button is clicked
* @param {ButtonBar~onSave} onSaveMouseDown
*     Callback that will be triggered when the "save" button gets a mousedown event.
*     Because mousedown fires blur events, it's sometimes possible for the save to get a mousedown event but never get the click.
* @param {boolean} [useButtonForCancel=true]
*     If you want to render the Cancel and Discard Changes buttons as links, set this to false.
=======
* @param {boolean} [unfixed=false]
*     When set, the bar appears within the flow of the page content rather than fixed to the bottom of the window.
* @param {boolean} [visible=true]
*     Shows/hides the button bar. This is often set to true when a form data is "dirty"/has been edited
>>>>>>> 6957f238
*
* @example
*     <ButtonBar
*         onCancel={this._handleCancel}
*         onDiscard={this._handleDiscard}
*         onSave={this._handleSave}
*         cancelText="Cancel"
*         discardText="Discard"
*         saveText="Save"
*         enableSavingAnimation={this.state.saving}
*         visible={this.state.showBar}>
*
*         <span style={{margin: "0 30px 0 0"}}>
*              Child content can added and will display to the left of the buttons by default.
*         </span>
*      </ButtonBar>
*
* @example button bar with tooltips
*     <ButtonBar
*        data-id="buttonbar"
*
*        cancelText="Cancel"
*        discardText="Discard"
*        saveText="Save"
*
*        onCancel={this._openCancelTooltip}
*        onDiscard={this._handleDiscard}
*        onSave={this._openSaveTooltip}
*
*        enableSavingAnimation={this.state.saving}
*        visible={this.state.showBar}
*        saveDisabled={this.state.saveDisabled}
*        unfixed={this.state.unfixed}
*
*        cancelTooltip={{
*            title: "Cancel Confirmation",
*            open: this.state.showCancelTooltip,
*            onConfirm: this._handleCancel,
*            onCancel: this._closeCancelTooltip,
*            messageText: "Are you sure you want to cancel these changes?",
*            confirmButtonText: "Yes",
*            cancelButtonText: "No"
*        }}
*
*        saveTooltip={{
*            title: "Save Confirmation",
*            open: this.state.showSaveTooltip,
*            onConfirm: this._handleSave,
*            onCancel: this._closeSaveTooltip,
*            messageText: "Are you sure you want to save these changes?",
*            confirmButtonText: "Yes",
*            cancelButtonText: "No"
*        }}>
*
*        <span style={{ margin: "0 30px 0 0" }}>
*            Child content can added and will display to the left of the buttons by default.
*        </span>
*    </ButtonBar>
* @example example with helphint on disabled button
*     <ButtonBar
*         onCancel={this._handleCancel}
*         onDiscard={this._handleDiscard}
*         onSave={this._handleSave}
*         cancelText="Cancel"
*         discardText="Discard"
*         saveText="Save"
*         enableSavingAnimation={this.state.saving}
*         visible={this.state.showBar}
*         saveDisabled={this.state.saveDisabled}
*         savedDisabledText="this is disabled">
*
*         <span style={{margin: "0 30px 0 0"}}>
*              Child content can added and will display to the left of the buttons by default.
*         </span>
*      </ButtonBar>
*
*/

/**
 * @enum {string}
 * @alias ButtonBar.alignments
 */
const alignments = {
    /** left */
    LEFT: "left",
    RIGHT: "right",
};


class ButtonBar extends React.Component {
    static propTypes = {
        alignment: PropTypes.oneOf(Object.values(alignments)),
        cancelClassName: PropTypes.string,
        cancelText: PropTypes.string,
        cancelTooltip: PropTypes.shape({
            confirmButtonText: PropTypes.string,
            cancelButtonText: PropTypes.string,
            label: PropTypes.node,
            messageText: PropTypes.node,
            onConfirm: PropTypes.func,
            onCancel: PropTypes.func,
            open: PropTypes.bool,
            title: PropTypes.string
        }),
        className: PropTypes.string,
        discardClassName: PropTypes.string,
        discardText: PropTypes.string,
        "data-id": PropTypes.string,
        saveDisabledText: PropTypes.string,
        onCancel: PropTypes.func,
        onDiscard: PropTypes.func,
        onSave: PropTypes.func,
        onSaveMouseDown: PropTypes.func,
        saveClassName: PropTypes.string,
        saveDisabled: PropTypes.bool,
        saveText: PropTypes.string.isRequired,
        saveTooltip: PropTypes.shape({
            confirmButtonText: PropTypes.string,
            cancelButtonText: PropTypes.string,
            label: PropTypes.node,
            messageText: PropTypes.node,
            onConfirm: PropTypes.func,
            onCancel: PropTypes.func,
            open: PropTypes.bool,
            title: PropTypes.string
        }),
        enableSavingAnimation: PropTypes.bool,
        unfixed: PropTypes.bool,
        visible: PropTypes.bool,
        flags: flagsPropType,
        useButtonForCancel: PropTypes.bool,
    };

    static defaultProps = {
        alignment: "right",
        cancelText: "Cancel",
        "data-id": "button-bar",
        saveDisabled: false,
        saveText: "Save",
        discardText: "Discard Changes",
        enableSavingAnimation: false,
        unfixed: false,
        visible: true,
        onSave: _.noop,
        onSaveMouseDown: _.noop,
        useButtonForCancel: true,
    };

    static contextTypes = { flags: PropTypes.arrayOf(PropTypes.string) };

    static buttonAlignments = alignments;

    _handleSave = (e) => {
        if (!this.props.enableSavingAnimation) {
            this.props.onSave(e);
        }
    };

    _getCancelButtonMarkup = () => {
        var cancelClassName = classnames(
            this.props.cancelClassName || "cancel",
            {
                disabled: this.props.enableSavingAnimation,
                "button-bar__cancel-link": !this.props.useButtonForCancel,
            }
        );

        const Component = this.props.useButtonForCancel ? Button : Link;

        return (
            <Component
                data-id={this.props["data-id"] + "-cancel"}
                className={cancelClassName}
                onClick={this.props.onCancel}
                disabled={this.props.enableSavingAnimation}
            >
                {this.props.cancelText || Translator.translate("cancel")}
            </Component>
        );
    };

    _getSaveButtonMarkup = () => (
        <EllipsisLoaderButton
            data-id={this.props["data-id"] + "-save"}
            className={classnames(
                this.props.saveClassName || "primary",
                "button-bar__save",
                { disabled: this.props.saveDisabled },
            )}
            disabled={this.props.saveDisabled}
            disabledText={this.props.saveDisabledText}
            loading={this.props.enableSavingAnimation}
            onClick={this._handleSave}
            onMouseDown={this.props.onSaveMouseDown}
            text={this.props.saveText || Translator.translate("save")}
            noSpacing={this.props.alignment === "right"}
        />
    );

    _renderCancelButton = () => (
        this.props.cancelTooltip
            ? <CancelTooltip
                data-id={this.props["data-id"]}
                label={this._getCancelButtonMarkup()}
                placement="top left"
                flags={getFlags(this)}
                {...this.props.cancelTooltip}
            />
            : this._getCancelButtonMarkup()
    );

    _renderSaveButton = () => {
        const {
            cancelButtonText,
            confirmButtonText,
            messageText,
            ...props
        } = this.props.saveTooltip || {};

        return this.props.saveTooltip
            ? (<ConfirmTooltip
                buttonLabel={confirmButtonText}
                cancelText={cancelButtonText}
                data-id={this.props["data-id"] + "-save-tooltip"}
                label={this._getSaveButtonMarkup()}
                onConfirm={this._handleSave}
                placement="top left"
                flags={getFlags(this)}
                showClose={false}
                {...props}
            >
                {messageText}
            </ConfirmTooltip>)
            : this._getSaveButtonMarkup();
    }

    _fixedProps = () => hasFlag(this, "fix-discard-button");

    componentDidMount() {
        if (this.props.discardText && this.props.onDiscard && !this._fixedProps()) {
            cannonballChangeWarning({
                message: (
                    `The discard button will be styled like a cancel button. ` +
                    `To use this style now, add the 'fix-discard-button' flag.`
                ),
            });
        }
        if (!hasFlag(this, "use-portal")) {
            cannonballPortalWarning({ name: "ButtonBar" });
        }
    }

    render() {
        const { alignment, children } = this.props;
        const discardText = this.props.discardText || Translator.translate("discard"),
            containerClassName = {
                "page-controls-primary": true,
                hidden: !this.props.visible,
                "button-bar--left-align": this.props.alignment === "left",
            },
            discardClassName = classnames(
                this.props.discardClassName || (this._fixedProps() && "cancel") || null,
                {
                    disabled: this.props.enableSavingAnimation,
                    "button-bar__cancel-link": !this.props.useButtonForCancel,
                }
            ),
            unfixedClassName = { "page-controls-primary--unfixed": this.props.unfixed };

        const DiscardComponent = this.props.useButtonForCancel ? Button : Link;

        return (
            <div
                data-id={this.props["data-id"]}
                className={classnames(this.props.className, containerClassName, unfixedClassName)}
            >
                {alignment === "right" && children}
                <div className="button-bar__buttons">
                    {this._renderSaveButton()}
                    {this.props.cancelText && this.props.onCancel && this._renderCancelButton()}
                    {this.props.discardText && this.props.onDiscard && (
                        <DiscardComponent
                            data-id={this.props["data-id"] + "-discard"}
                            className={discardClassName}
                            onClick={this.props.onDiscard}
                            disabled={this.props.enableSavingAnimation}
                        >
                            {discardText}
                        </DiscardComponent>
                    )}
                </div>
                {alignment === "left" && children}
            </div>
        );
    }
}

export default ButtonBar;<|MERGE_RESOLUTION|>--- conflicted
+++ resolved
@@ -113,7 +113,6 @@
 * @param {string} saveTooltip.title
 *     Text for the title of the modal.
 *
-<<<<<<< HEAD
 * @param {ButtonBar~onCancel} [onCancel]
 *     Callback that will be triggered when the "cancel" button is clicked. Note that the onCancel callback and
 *     cancelText props are required to display the cancel button. If either is not provided, the button will not
@@ -129,12 +128,10 @@
 *     Because mousedown fires blur events, it's sometimes possible for the save to get a mousedown event but never get the click.
 * @param {boolean} [useButtonForCancel=true]
 *     If you want to render the Cancel and Discard Changes buttons as links, set this to false.
-=======
 * @param {boolean} [unfixed=false]
 *     When set, the bar appears within the flow of the page content rather than fixed to the bottom of the window.
 * @param {boolean} [visible=true]
 *     Shows/hides the button bar. This is often set to true when a form data is "dirty"/has been edited
->>>>>>> 6957f238
 *
 * @example
 *     <ButtonBar
