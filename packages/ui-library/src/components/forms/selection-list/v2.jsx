--- conflicted
+++ resolved
@@ -114,13 +114,6 @@
 
 SelectionList.propTypes = {
     stateless: deprecatedStatelessProp,
-<<<<<<< HEAD
-};
-
-SelectionList.defaultProps = {
-    stateless: false,
-=======
->>>>>>> bccd4a4f
 };
 
 SelectionList.Actions = require("./v2-actions");
