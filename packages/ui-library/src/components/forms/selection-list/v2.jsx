--- conflicted
+++ resolved
@@ -1,15 +1,8 @@
 import PropTypes from "prop-types";
 import Constants from "./v2-constants";
 import { inStateContainer, toggleTransform } from "../../utils/StateContainer";
-<<<<<<< HEAD
-import SelectionListStateless from "./v2-stateless";
-import { flagsPropType } from "../../../util/FlagUtils";
-import { deprecatedStatelessProp } from "../../../util/DeprecationUtils";
-=======
-import { cannonballProgressivelyStatefulWarning } from "../../../util/DeprecationUtils";
 import SelectionListStateless, { listWidths } from "./v2-stateless";
 import { flagsPropType, hasFlag } from "../../../util/FlagUtils";
->>>>>>> 3b2b61bb
 
 /**
  * @typedef SelectionList~SelectionListItem
@@ -89,8 +82,8 @@
  *     if not provided, the default search function will be used
  * @param {string} [queryString]
  *     The value of the search field
-<<<<<<< HEAD
- *     When not provided, the component will manage this value.
+ * @param {SelectionList.ListWidths} [width]
+ *     Use FLUID to adjust the width to the content (up to 400px)
  */
 
 const SelectionList = inStateContainer(
@@ -138,86 +131,8 @@
 SelectionList.ListType = Constants.ListType;
 SelectionList.listType = Constants.ListType; // according to our new standard
 
+SelectionList.listWidths = listWidths;
+
 SelectionList.contextTypes = { flags: PropTypes.arrayOf(PropTypes.string) };
 
-export default SelectionList;
-=======
- * @param {SelectionList.ListWidths} [width]
- *     Use FLUID to adjust the width to the content (up to 400px)
- */
-
-const PStatefulSelectionList = inStateContainer([
-    {
-        name: "queryString",
-        initial: "",
-        setter: "onSearch",
-    },
-    {
-        name: "showOnlySelected",
-        initial: false,
-        callbacks: [
-            {
-                name: "onVisibilityChange",
-                transform: toggleTransform,
-            },
-        ]
-    },
-    {
-        name: "selectedItemIds",
-        initial: [],
-        setter: "onValueChange",
-    },
-])(SelectionListStateless);
-PStatefulSelectionList.displayName = "PStatefulSelectionList";
-
-export default class SelectionList extends React.Component {
-
-    static propTypes = {
-        stateless: PropTypes.bool,
-        flags: flagsPropType,
-    };
-
-    static defaultProps = {
-        stateless: false,
-    };
-
-    static Actions = require("./v2-actions");
-    static actions = require("./v2-actions"); // according to our new standard
-
-    static Reducer = require("./v2-reducer");
-    static reducer = require("./v2-reducer"); // according to our new standard
-
-    static ListType = Constants.ListType;
-    static listType = Constants.ListType; // according to our new standard
-
-    static listWidths = listWidths;
-
-    static contextTypes = { flags: PropTypes.arrayOf(PropTypes.string) };
-
-    _usePStateful = () => hasFlag(this, "p-stateful");
-
-    componentDidMount() {
-        if (!Utils.isProduction() && this.props.controlled !== undefined) {
-            throw new Error(Utils.deprecatePropError("controlled", "stateless"));
-        }
-        if (!this._usePStateful()) {
-            cannonballProgressivelyStatefulWarning({ name: "SelectionList" });
-        }
-    }
-
-    render() {
-        if (this._usePStateful()) {
-            return (
-                <PStatefulSelectionList
-                    autoFilter={this.props.queryString === undefined ? true : false}
-                    {...this.props}
-                />
-            );
-        }
-
-        return this.props.stateless
-            ? <Stateless {..._.defaults({ ref: "SelectionListStateless" }, this.props)} />
-            : <Stateful {..._.defaults({ ref: "SelectionListStateful" }, this.props)} />;
-    }
-}
->>>>>>> 3b2b61bb
+export default SelectionList;