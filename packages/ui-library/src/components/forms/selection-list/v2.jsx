--- conflicted
+++ resolved
@@ -2,10 +2,7 @@
 import { inStateContainer, toggleTransform } from "../../utils/StateContainer";
 import { deprecatedStatelessProp } from "../../../util/DeprecationUtils";
 import SelectionListStateless, { listWidths } from "./v2-stateless";
-<<<<<<< HEAD
-=======
 import { deprecatedStatelessProp } from "../../../util/DeprecationUtils";
->>>>>>> 082cd5a8
 
 /**
  * @typedef SelectionList~SelectionListItem
@@ -118,13 +115,6 @@
 
 SelectionList.propTypes = {
     stateless: deprecatedStatelessProp,
-<<<<<<< HEAD
-};
-
-SelectionList.defaultProps = {
-    stateless: false,
-=======
->>>>>>> 082cd5a8
 };
 
 SelectionList.Actions = require("./v2-actions");
