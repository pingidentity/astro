--- conflicted
+++ resolved
@@ -141,103 +141,7 @@
     }
 }
 
-<<<<<<< HEAD
 const LinkDropDownList = inStateContainer([
-=======
-class LinkDropDownListStateful extends React.Component {
-    static propTypes = {
-        bottomPanel: PropTypes.object,
-        className: PropTypes.string,
-        "data-id": PropTypes.string,
-        label: PropTypes.oneOfType([
-            PropTypes.string,
-            PropTypes.object]),
-        onClick: PropTypes.func,
-        onToggle: PropTypes.func,
-        open: PropTypes.bool,
-        options: PropTypes.arrayOf(PropTypes.object).isRequired,
-        selectedOption: PropTypes.object,
-    };
-
-    static defaultProps = {
-        onToggle: _.noop
-    };
-
-    state = {
-        open: this.props.open || false,
-        selectedOption: this.props.selectedOption
-    };
-
-    _handleClick = (selectedOption) => {
-        this.setState({
-            selectedOption: selectedOption
-        });
-        if (this.props.onClick) {
-            this.props.onClick(selectedOption);
-        }
-    };
-
-    _handleToggle = () => {
-        this.setState({
-            open: !this.state.open
-        });
-        this.props.onToggle();
-    };
-
-    render() {
-        var props = _.defaults({
-            onClick: this._handleClick,
-            onToggle: this._handleToggle,
-            open: this.state.open,
-            selectedOption: this.state.selectedOption,
-            ref: "LinkDropDownListStateful"
-        }, this.props);
-
-        return React.createElement(LinkDropDownListStateless, props);
-    }
-}
-
-export default class LinkDropDownList extends React.Component {
-    static propTypes = {
-        stateless: PropTypes.bool,
-        flags: flagsPropType,
-    };
-
-    static defaultProps = {
-        stateless: false,
-    };
-
-    static labelArrowPositions = CollapsibleLink.arrowPositions
-
-
-    static contextTypes = { flags: PropTypes.arrayOf(PropTypes.string) };
-
-    componentDidMount() {
-        if (!this._usePStateful()) {
-            cannonballProgressivelyStatefulWarning({
-                name: "LinkDropDownList"
-            });
-        }
-    }
-
-    _usePStateful = () => hasFlag(this, "p-stateful");
-
-    render() {
-
-        if (this._usePStateful()) {
-            return <PStatefulLinkDropDownList {...this.props} />;
-        }
-
-        return this.props.stateless
-            ? React.createElement(LinkDropDownListStateless, //eslint-disable-line no-use-before-define
-                _.defaults({ ref: "LinkDropDownListStateless" }, this.props))
-            : React.createElement(LinkDropDownListStateful, //eslint-disable-line no-use-before-define
-                _.defaults({ ref: "LinkDropDownListStateful" }, this.props));
-    }
-}
-
-const PStatefulLinkDropDownList = inStateContainer([
->>>>>>> c94bda68
     {
         name: "open",
         initial: false,
@@ -264,6 +168,8 @@
 
 LinkDropDownList.contextTypes = { flags: PropTypes.arrayOf(PropTypes.string) };
 
+LinkDropDownList.labelArrowPositions = CollapsibleLink.arrowPositions
+
 class LinkDropDownListOption extends React.Component {
     static propTypes = {
         "data-id": PropTypes.string,
