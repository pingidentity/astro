import React from "react";
import PropTypes from "prop-types";
import CollapsibleLink from "../general/CollapsibleLink";
import DetailsTooltip from "../tooltips/DetailsTooltip";
import classnames from "classnames";
import { inStateContainer, toggleTransform } from "../utils/StateContainer";
import { deprecatedStatelessProp } from "../../util/DeprecationUtils";


/**
 * @callback LinkDropDownList~onClick
 * @param {object} selectedMenuItem
 *     The data object of the selected/clicked menu item
 */

/**
 * @callback LinkDropDownList~onToggle
 */

/**
 * @class LinkDropDownList
 * @desc Toggles between two states on click. Is either "off" or "on".
 *
 * @param {string} [data-id=toggle]
 *     The "data-id" value for top-level HTML container.
 * @param {node} [label]
 *     A string or JSX object that serves as the trigger label.
* @param {string} [className]
 *     CSS classes to be set on the top-level HTML container.
 *
 * @param {object} [bottomPanel]
 *     Link actions for the bottom of the list
 *
 * @param {boolean} [stateless]
 *     Enables whether the open state of teh component to be externally managed. True will relinquish control to the
 *     component's parent component. False or not specified will cause the component to manage state internally.
 * @param {boolean} [open=false]
 *     Determines whether the LinkDropDownList is visible. True = visible, False = hidden.
 *     When not provided, the component will manage this value.
 * @param {object} [initialState]
 *     selectedOption determines the initial state of 'selectedOption'.
 * @param {FormDropDownList~option} selectedOption
 *     The selected list option.
 *     When not provided, the component will manage this value.
 * @param {LinkDropDownList~onClick} [onClick]
 *     Callback triggered when a menu item is selected
 * @param {LinkDropDownList~onToggle} [onToggle]
 *     Callback triggered when the menu visibility is changed
 *
 * @example
 *     <LinkDropDownList
 *         options={data.options}
 *         selectedOption={this.state.selectedOption}
 *         onClick{this._handleClick}
 *         onToggle={this._handleToggle}
 *     />
 */



class LinkDropDownListStateless extends React.Component {
    static propTypes = {
        className: PropTypes.string,
        "data-id": PropTypes.string,
        label: PropTypes.node,
        labelArrowPosition: PropTypes.oneOf(Object.values(CollapsibleLink.arrowPositions)),
        onClick: PropTypes.func,
        onToggle: PropTypes.func,
        open: PropTypes.bool,
        options: PropTypes.arrayOf(PropTypes.object).isRequired,
        selectedOption: PropTypes.oneOfType([PropTypes.object, PropTypes.oneOf([-1])]), // -1 means no value has been set
    };

    static defaultProps = {
        closeOnSelection: true,
        "data-id": "link-dropdown-list",
    };

    _handleClick = (selectedOption) => {
        if (this.props.closeOnSelection) {
            this.props.onToggle();
        }

        if (this.props.onClick) {
            this.props.onClick(selectedOption);
        }
    };

    _renderLabel = () => {
        return (
            <CollapsibleLink
                data-id={this.props["data-id"] + "-label"}
                expanded={this.props.open}
                title={this.props.label}
                arrowPosition={this.props.labelArrowPosition}
            />
        );
    };

    _renderOptions = () => {
        return this.props.options.map(function (option, i) {
            return (
                <LinkDropDownListOption
                    data-id={`list-option-${option.value}`}
                    key={i}
                    onClick={this._handleClick}
                    option={option}
                    selected={option === this.props.selectedOption}
                />
            );
        }.bind(this));
    };

    render() {
        return (
            <DetailsTooltip
                data-id={this.props["data-id"]}
                placement={DetailsTooltip.tooltipPlacements.BOTTOM_RIGHT}
                contentClassName="link-dropdown-list"
                className={classnames(this.props.className, "link-dropdown-list")}
                label={this._renderLabel()}
                showClose={false}
                open={this.props.open}
                onToggle={this.props.onToggle}
            >
                <ul className="select-list" data-id={this.props["data-id"] + "-menu"}>
                    {this._renderOptions()}
                </ul>
                {this.props.bottomPanel &&
                    <div data-id={this.props["data-id"] + "-bottom-links"} className="list-input__bottom-links">
                        {this.props.bottomPanel}
                    </div>
                }
            </DetailsTooltip>
        );
    }
}

const LinkDropDownList = inStateContainer([
    {
        name: "open",
        initial: false,
        callbacks: [
            {
                name: "onToggle",
                transform: toggleTransform
            },
        ],
    },
    {
        name: "selectedOption",
        initial: -1,
        setter: "onClick"
    },

])(LinkDropDownListStateless);
LinkDropDownList.displayName = "LinkDropDownList";

LinkDropDownList.propTypes = {
    stateless: deprecatedStatelessProp,
};

<<<<<<< HEAD
=======
LinkDropDownList.contextTypes = { flags: PropTypes.arrayOf(PropTypes.string) };

LinkDropDownList.labelArrowPositions = CollapsibleLink.arrowPositions;

>>>>>>> fe97465d
class LinkDropDownListOption extends React.Component {
    static propTypes = {
        "data-id": PropTypes.string,
        option: PropTypes.object,
        selected: PropTypes.bool,
    };

    static defaultProps = {
        "data-id": "link-dropdown-option"
    }

    _handleClick = () => {
        this.props.onClick(this.props.option);
    };

    render() {
        var classNames = {
            "select-option": true,
            selected: this.props.selected,
        };

        return (
            <li
                data-id={this.props["data-id"]}
                data-value={this.props.option.value}
                className={classnames(classNames)}
                onClick={this._handleClick}>
                {this.props.option.label}
            </li>
        );
    }
}

export default LinkDropDownList;<|MERGE_RESOLUTION|>--- conflicted
+++ resolved
@@ -160,13 +160,8 @@
     stateless: deprecatedStatelessProp,
 };
 
-<<<<<<< HEAD
-=======
-LinkDropDownList.contextTypes = { flags: PropTypes.arrayOf(PropTypes.string) };
-
 LinkDropDownList.labelArrowPositions = CollapsibleLink.arrowPositions;
 
->>>>>>> fe97465d
 class LinkDropDownListOption extends React.Component {
     static propTypes = {
         "data-id": PropTypes.string,
