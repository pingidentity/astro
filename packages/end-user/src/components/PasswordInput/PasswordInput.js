--- conflicted
+++ resolved
@@ -33,15 +33,9 @@
     placeholder,
     id,
     className,
-<<<<<<< HEAD
     fieldMessage,
     fieldMessageProps,
     type,
-=======
-    type,
-    error = type === passwordInputTypes.ERROR,
-    success = type === passwordInputTypes.SUCCESS,
->>>>>>> b5c7e188
     defaultValue,
     'data-id': dataId,
     onChange,
@@ -62,7 +56,6 @@
         'text-input__icon--success': type === textInputTypes.SUCCESS,
     });
 
-<<<<<<< HEAD
     return (
         <div>
             {
@@ -82,6 +75,7 @@
                 onMouseDown={onMouseDown}
                 placeholder={placeholder}
                 type="password"
+                key="passwordinput"
                 defaultValue={defaultValue}
                 data-id={dataId}
             />
@@ -95,36 +89,6 @@
             )}
         </div>
     );
-=======
-    const iconClassNames = classnames('text-input__icon', {
-        'text-input__icon--error': error,
-        'text-input__icon--success': success,
-    });
-
-    return [
-        (
-            (success || error)
-                ? <div className={iconClassNames} key="type-icon"></div>
-                : null
-        ),
-        <input
-            className={classNames}
-            id={id}
-            name={id}
-            onChange={onChange}
-            onFocus={onFocus}
-            onBlur={onBlur}
-            onKeyPress={onKeyPress}
-            onKeyDown={onKeyDown}
-            onMouseDown={onMouseDown}
-            placeholder={placeholder}
-            type="password"
-            key="passwordinput"
-            defaultValue={defaultValue}
-            data-id={dataId}
-        />
-    ];
->>>>>>> b5c7e188
 };
 
 PasswordInput.propTypes = {
