{
  "name": "@pingux/end-user",
<<<<<<< HEAD
  "version": "2.1.0-alpha.4",
=======
  "version": "2.1.0",
>>>>>>> e4778a72
  "description": "Style framework for end-user pages.",
  "main": "./end-user.css",
  "author": "uxdev@pingidentity.com",
  "license": "UNLICENSED",
  "publishConfig": {
    "registry": "https://art01.corp.pingidentity.com/artifactory/api/npm/npm-virtual/"
  },
  "directories": {
    "lib": "lib"
  },
  "files": [
    "lib"
  ],
  "dependencies": {
    "@babel/polyfill": "^7.4.0",
    "@babel/runtime": "^7.4.2",
    "@babel/runtime-corejs3": "^7.4.2",
    "@popperjs/core": "^2.5.3",
    "@react-aria/focus": "^3.5.0",
    "classnames": "^2.2.6",
    "core-js": "^3.0.1",
    "fbjs": "^3.0.2",
    "libphonenumber-js": "^1.7.49",
    "popper.js": "^1.15.0",
    "raf": "^3.4.1",
    "re-mutable": "^1.2.6",
    "react-color": "^2.18.0",
    "react-markdown": "^4.3.1",
    "react-popper": "^2.2.3",
    "react-portal": "^4.2.0",
    "react-select": "^4.3.1",
    "react-tooltip": "3.11.5",
    "styled-components": "^5.1.1",
    "underscore": "^1.13.1"
  },
  "devDependencies": {
    "@babel/cli": "^7.0.0",
    "@babel/core": "^7.0.0",
    "@babel/plugin-external-helpers": "^7.0.0",
    "@babel/plugin-proposal-class-properties": "^7.0.0",
    "@babel/plugin-proposal-object-rest-spread": "^7.0.0",
    "@babel/plugin-transform-modules-commonjs": "^7.8.3",
    "@babel/plugin-transform-runtime": "^7.4.0",
    "@babel/preset-env": "^7.0.0",
    "@babel/preset-react": "^7.0.0",
    "@mdi/js": "^5.5.55",
    "@mdi/react": "^1.4.0",
    "@storybook/addon-actions": "^6.0.21",
    "@storybook/addon-docs": "^6.0.21",
    "@storybook/addon-knobs": "^6.0.21",
    "@storybook/addon-links": "^6.0.21",
    "@storybook/addon-notes": "^5.3.21",
    "@storybook/addon-storysource": "^6.0.21",
    "@storybook/react": "^6.0.21",
    "@testing-library/jest-dom": "^5.11.0",
    "@testing-library/react": "^10.4.3",
    "@whitespace/storybook-addon-html": "^2.0.1",
    "autoprefixer": "^8.0.0",
    "babel-core": "^7.0.0-bridge.0",
    "babel-eslint": "^9.0.0",
    "babel-jest": "^23.4.2",
    "babel-loader": "^8.0.0",
    "babel-plugin-add-module-exports": "^1.0.2",
    "babel-plugin-transform-es2015-modules-commonjs": "^6.26.2",
    "babel-plugin-transform-es2015-spread": "^6.22.0",
    "chroma-js": "^1.3.6",
    "css-loader": "^0.28.9",
    "cssnano": "^4.1.7",
    "del": "^4.1.1",
    "enzyme": "^3.9.0",
    "enzyme-adapter-react-16": "^1.13.0",
    "eslint": "^4.18.1",
    "eslint-config-airbnb": "^16.1.0",
    "eslint-plugin-import": "^2.9.0",
    "eslint-plugin-jsx-a11y": "^6.0.3",
    "eslint-plugin-react": "^7.7.0",
    "extract-text-webpack-plugin": "^4.0.0-beta.0",
    "file-loader": "^1.1.6",
    "gulp": "^4.0.2",
    "gulp-babel": "^8.0.0",
    "gulp-debug": "^4.0.0",
    "html-webpack-plugin": "^3.2.0",
    "isomorphic-fetch": "^2.2.1",
    "jest": "^24.8.0",
    "jest-transform-stub": "^2.0.0",
    "jsdoc": "^3.6.2",
    "jsdoc-babel": "^0.5.0",
    "jsdoc-jsx": "^0.1.0",
    "lodash": "^4.17.5",
    "mdx-loader": "^1.0.0-beta.3",
    "mdxc": "^1.0.0",
    "node-sass": "^6.0.1",
    "postcss-loader": "^2.1.0",
    "pre-commit": "^1.2.2",
    "prop-types": "^15.6.0",
    "raw-loader": "^0.5.1",
    "react": "^16.8.6",
    "react-dom": "^16.13.1",
    "react-router": "^4.2.0",
    "recompose": "^0.27.1",
    "sass-loader": "^10.2.0",
    "static-site-generator-webpack-plugin": "^3.4.2",
    "style-loader": "^0.20.1",
    "stylelint": "^9.1.1",
    "stylelint-config-recommended": "^2.1.0",
    "stylelint-config-sass-guidelines": "^4.1.0",
    "stylelint-order": "^0.8.1",
    "stylelint-scss": "^2.4.0",
    "stylelint-selector-bem-pattern": "^2.0.0",
    "url-loader": "^2.1.0",
    "uuid": "^3.3.2",
    "webpack": "^4.29.6",
    "webpack-cli": "^3.3.9",
    "webpack-dev-server": "^3.8.2",
    "webpack-merge": "^4.2.2",
    "zxcvbn": "^4.4.2"
  },
  "peerDependencies": {
    "react": "^16.8.6",
    "react-dom": "^16.13.1"
  },
  "repository": {
    "type": "git",
    "url": "https://gitlab.corp.pingidentity.com/ux/end-user"
  },
  "pre-commit": [
    "jest",
    "static"
  ],
  "jest": {
    "rootDir": "./",
    "unmockedModulePathPatterns": [
      "<rootDir>/node_modules",
      "<rootDir>/src/util",
      "<rootDir>/src/testutil"
    ],
    "testMatch": [
      "**/**/*.test.js?(x)"
    ],
    "globals": {
      "END_USER_VERSION": "0.0.0"
    },
    "testPathIgnorePatterns": [
      "/node/",
      "/node_modules/",
      "/tests/coverage/",
      "/build/",
      "/dist/",
      "/lib/",
      "commonTests.js?(x)"
    ],
    "modulePathIgnorePatterns": [
      "/node/",
      "/build/",
      "/dist/",
      "/lib/"
    ],
    "setupFiles": [
      "<rootDir>/src/util/polyfills.js",
      "<rootDir>/src/devUtil/enzymeSetup.js"
    ],
    "setupFilesAfterEnv": [
      "<rootDir>/src/devUtil/jestAfterEnvSetup.js"
    ],
    "moduleNameMapper": {
      ".+\\.(svg)$": "jest-transform-stub"
    }
  },
  "scripts": {
    "demo": "rm -rf ./demo && build-storybook -o demo --no-dll",
    "cdn": "rm -rf ./cdn && webpack --config webpack.cdn.js && for dir in ./cdn/*/; do mkdir $dir/icons; mkdir $dir/logos; mkdir $dir/images; done && cp -R ./src/icons/. ./cdn/*/icons/ && cp -R ./src/logos/. ./cdn/*/logos/ && cp -R ./src/images/. ./cdn/*/images",
    "start": "start-storybook -p 6006 --no-dll",
    "lint": "eslint src/** && stylelint src/**/*.scss",
    "doc": "jsdoc -c ./jsdoc.json",
    "build": "gulp build-lib && yarn run cdn && cp -R ./cdn/*/. ./lib/",
    "copy-npm-config-for-end-user": "gulp copy-npm-config",
    "jest": "jest",
    "test": "jest",
    "coverage": "jest --coverage",
    "coverage-ci": "jest --coverage --ci",
    "append-version": "node ../../append_current_version.js"
  }
}<|MERGE_RESOLUTION|>--- conflicted
+++ resolved
@@ -1,10 +1,6 @@
 {
   "name": "@pingux/end-user",
-<<<<<<< HEAD
-  "version": "2.1.0-alpha.4",
-=======
   "version": "2.1.0",
->>>>>>> e4778a72
   "description": "Style framework for end-user pages.",
   "main": "./end-user.css",
   "author": "uxdev@pingidentity.com",
