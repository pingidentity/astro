{
  "name": "@pingux/end-user",
<<<<<<< HEAD
  "version": "2.2.1-alpha.6",
=======
  "version": "2.2.1",
>>>>>>> fe4a78e5
  "description": "Style framework for end-user pages.",
  "main": "./end-user.css",
  "author": "ux-development@pingidentity.com",
  "license": "UNLICENSED",
  "publishConfig": {
    "registry": "https://art01.corp.pingidentity.com/artifactory/api/npm/npm-virtual/"
  },
  "directories": {
    "lib": "lib"
  },
  "files": [
    "lib"
  ],
  "dependencies": {
    "@babel/polyfill": "^7.4.0",
    "@babel/runtime": "^7.4.2",
    "@babel/runtime-corejs3": "^7.4.2",
    "@popperjs/core": "^2.5.3",
    "@react-aria/focus": "^3.5.0",
    "classnames": "^2.2.6",
    "core-js": "^3.0.1",
    "fbjs": "^3.0.2",
    "libphonenumber-js": "^1.7.49",
    "popper.js": "^1.15.0",
    "raf": "^3.4.1",
    "re-mutable": "^1.2.6",
    "react-color": "^2.18.0",
    "react-markdown": "^4.3.1",
    "react-popper": "^2.2.3",
    "react-portal": "^4.2.0",
    "react-select": "^4.3.1",
    "react-tooltip": "3.11.5",
    "styled-components": "^5.1.1",
    "underscore": "^1.13.1"
  },
  "devDependencies": {
    "@babel/cli": "^7.0.0",
    "@babel/core": "^7.0.0",
    "@babel/plugin-external-helpers": "^7.0.0",
    "@babel/plugin-proposal-class-properties": "^7.0.0",
    "@babel/plugin-proposal-object-rest-spread": "^7.0.0",
    "@babel/plugin-transform-modules-commonjs": "^7.8.3",
    "@babel/plugin-transform-runtime": "^7.4.0",
    "@babel/preset-env": "^7.0.0",
    "@babel/preset-react": "^7.0.0",
    "@mdi/js": "^5.5.55",
    "@mdi/react": "^1.4.0",
    "@storybook/addon-actions": "^6.0.21",
    "@storybook/addon-docs": "^6.0.21",
    "@storybook/addon-knobs": "^6.0.21",
    "@storybook/addon-links": "^6.0.21",
    "@storybook/addon-notes": "^5.3.21",
    "@storybook/addon-storysource": "^6.0.21",
    "@storybook/react": "^6.0.21",
    "@testing-library/jest-dom": "^5.11.0",
    "@testing-library/react": "^10.4.3",
    "@whitespace/storybook-addon-html": "^2.0.1",
    "autoprefixer": "^8.0.0",
    "babel-core": "^7.0.0-bridge.0",
    "babel-eslint": "^9.0.0",
    "babel-jest": "^23.4.2",
    "babel-loader": "^8.0.0",
    "babel-plugin-add-module-exports": "^1.0.2",
    "babel-plugin-transform-es2015-modules-commonjs": "^6.26.2",
    "babel-plugin-transform-es2015-spread": "^6.22.0",
    "chroma-js": "^1.3.6",
    "css-loader": "^0.28.9",
    "cssnano": "^4.1.7",
    "del": "^4.1.1",
    "enzyme": "^3.9.0",
    "enzyme-adapter-react-16": "^1.13.0",
    "eslint": "^4.18.1",
    "eslint-config-airbnb": "^16.1.0",
    "eslint-plugin-import": "^2.9.0",
    "eslint-plugin-jsx-a11y": "^6.0.3",
    "eslint-plugin-react": "^7.7.0",
    "extract-text-webpack-plugin": "^4.0.0-beta.0",
    "file-loader": "^1.1.6",
    "gulp": "^4.0.2",
    "gulp-babel": "^8.0.0",
    "gulp-debug": "^4.0.0",
    "html-webpack-plugin": "^3.2.0",
    "isomorphic-fetch": "^2.2.1",
    "jest": "^24.8.0",
    "jest-transform-stub": "^2.0.0",
    "jsdoc": "^3.6.2",
    "jsdoc-babel": "^0.5.0",
    "jsdoc-jsx": "^0.1.0",
    "lodash": "^4.17.5",
    "mdx-loader": "^1.0.0-beta.3",
    "mdxc": "^1.0.0",
    "node-sass": "^6.0.1",
    "postcss-loader": "^2.1.0",
    "pre-commit": "^1.2.2",
    "prop-types": "^15.6.0",
    "raw-loader": "^0.5.1",
    "react": "^16.8.6",
    "react-dom": "^16.13.1",
    "react-router": "^4.2.0",
    "recompose": "^0.27.1",
    "sass-loader": "^10.2.0",
    "static-site-generator-webpack-plugin": "^3.4.2",
    "style-loader": "^0.20.1",
    "stylelint": "^9.1.1",
    "stylelint-config-recommended": "^2.1.0",
    "stylelint-config-sass-guidelines": "^4.1.0",
    "stylelint-order": "^0.8.1",
    "stylelint-scss": "^2.4.0",
    "stylelint-selector-bem-pattern": "^2.0.0",
    "url-loader": "^2.1.0",
    "uuid": "^3.3.2",
    "webpack": "^4.29.6",
    "webpack-cli": "^3.3.9",
    "webpack-dev-server": "^3.8.2",
    "webpack-merge": "^4.2.2",
    "zxcvbn": "^4.4.2"
  },
  "peerDependencies": {
    "react": "^16.8.6",
    "react-dom": "^16.13.1"
  },
  "repository": {
    "type": "git",
    "url": "https://gitlab.corp.pingidentity.com/ux/end-user"
  },
  "pre-commit": [
    "jest",
    "static"
  ],
  "jest": {
    "rootDir": "./",
    "unmockedModulePathPatterns": [
      "<rootDir>/node_modules",
      "<rootDir>/src/util",
      "<rootDir>/src/testutil"
    ],
    "testMatch": [
      "**/**/*.test.js?(x)"
    ],
    "globals": {
      "END_USER_VERSION": "0.0.0"
    },
    "testPathIgnorePatterns": [
      "/node/",
      "/node_modules/",
      "/tests/coverage/",
      "/build/",
      "/dist/",
      "/lib/",
      "commonTests.js?(x)"
    ],
    "modulePathIgnorePatterns": [
      "/node/",
      "/build/",
      "/dist/",
      "/lib/"
    ],
    "setupFiles": [
      "<rootDir>/src/util/polyfills.js",
      "<rootDir>/src/devUtil/enzymeSetup.js"
    ],
    "setupFilesAfterEnv": [
      "<rootDir>/src/devUtil/jestAfterEnvSetup.js"
    ],
    "moduleNameMapper": {
      ".+\\.(svg)$": "jest-transform-stub"
    }
  },
  "scripts": {
    "demo": "rm -rf ./demo && build-storybook -o demo --no-dll",
    "cdn": "rm -rf ./cdn && webpack --config webpack.cdn.js && for dir in ./cdn/*/; do mkdir $dir/icons; mkdir $dir/logos; mkdir $dir/images; done && cp -R ./src/icons/. ./cdn/*/icons/ && cp -R ./src/logos/. ./cdn/*/logos/ && cp -R ./src/images/. ./cdn/*/images",
    "start": "start-storybook -p 6006 --no-dll",
    "lint": "eslint src/** && stylelint src/**/*.scss",
    "doc": "jsdoc -c ./jsdoc.json",
    "build": "gulp build-lib && yarn run cdn && cp -R ./cdn/*/. ./lib/",
    "copy-npm-config-for-end-user": "gulp copy-npm-config",
    "jest": "jest",
    "test": "jest",
    "coverage": "jest --coverage",
    "coverage-ci": "jest --coverage --ci",
    "append-version": "node ../../append_current_version.js"
  }
}<|MERGE_RESOLUTION|>--- conflicted
+++ resolved
@@ -1,10 +1,6 @@
 {
   "name": "@pingux/end-user",
-<<<<<<< HEAD
-  "version": "2.2.1-alpha.6",
-=======
   "version": "2.2.1",
->>>>>>> fe4a78e5
   "description": "Style framework for end-user pages.",
   "main": "./end-user.css",
   "author": "ux-development@pingidentity.com",
