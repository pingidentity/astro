--- conflicted
+++ resolved
@@ -1,10 +1,6 @@
 {
   "name": "@pingux/end-user",
-<<<<<<< HEAD
-  "version": "2.4.15-alpha.3",
-=======
   "version": "2.4.15",
->>>>>>> 00db4f47
   "description": "Style framework for end-user pages.",
   "main": "./end-user.css",
   "author": "ux-development@pingidentity.com",
