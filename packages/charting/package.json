--- conflicted
+++ resolved
@@ -1,10 +1,6 @@
 {
     "name": "@pingux/charting",
-<<<<<<< HEAD
-    "version": "0.9.8-alpha.1",
-=======
     "version": "0.9.8-alpha.3",
->>>>>>> 25fd0f60
     "description": "Charting components",
     "author": "Ping UX Development Team",
     "homepage": "",
