--- conflicted
+++ resolved
@@ -1,10 +1,6 @@
 {
   "name": "@pingux/icons",
-<<<<<<< HEAD
-  "version": "1.0.4-alpha.1",
-=======
   "version": "1.0.4-alpha.3",
->>>>>>> 25fd0f60
   "description": "Ping icons. Components, iconfonts and svgs.",
   "author": "Ping UX Development Team",
   "homepage": "",
