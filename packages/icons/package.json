{
  "name": "@pingux/icons",
<<<<<<< HEAD
  "version": "1.0.4-alpha.3",
=======
  "version": "1.0.4",
>>>>>>> ffc9c3e4
  "description": "Ping icons. Components, iconfonts and svgs.",
  "author": "Ping UX Development Team",
  "homepage": "",
  "license": "UNLICENSED",
  "main": "lib/ui-library/cjs/index.js",
  "module": "lib/ui-library/components/index.js",
  "directories": {
    "lib": "lib"
  },
  "files": [
    "lib"
  ],
  "repository": {
    "type": "git",
    "url": "git@gitlab.corp.pingidentity.com:ux/pingux.git"
  },
  "scripts": {
    "build-ci": "yarn build",
    "build": "rm -rf lib && npm-run-all build:*",
    "build:css": "node-sass --output-style 'compressed' src/ -o lib",
    "build:move-files": "gulp move-files",
    "build:components": "svgr -d lib/ui-library/components src/ui-library/svg --icon && create-index lib/ui-library/components -i",
    "build:cjs": "BABEL_ENV=cjs babel --config-file ./babel.config.js lib/ui-library/components --out-dir lib/ui-library/cjs",
    "build:esm": "BABEL_ENV=esm babel --config-file ./babel.config.js lib/ui-library/components --out-dir lib/ui-library/components",
    "cdn": "rm -rf cdn && gulp cdn"
  },
  "devDependencies": {
    "@babel/core": "^7.9.0",
    "@babel/plugin-transform-runtime": "^7.9.0",
    "@babel/plugin-transform-spread": "^7.8.3",
    "@babel/preset-env": "^7.9.5",
    "@babel/preset-react": "^7.9.4",
    "@svgr/cli": "5.3.1",
    "create-index": "^2.5.0",
    "gulp": "^4.0.2",
    "gulp-debug": "^4.0.0",
    "node-sass": "^6.0.1",
    "npm-run-all": "^4.1.5"
  },
  "dependencies": {
    "@babel/runtime": "^7.9.2"
  },
  "peerDependencies": {
    "react": "^16.0.0"
  }
}<|MERGE_RESOLUTION|>--- conflicted
+++ resolved
@@ -1,10 +1,6 @@
 {
   "name": "@pingux/icons",
-<<<<<<< HEAD
-  "version": "1.0.4-alpha.3",
-=======
   "version": "1.0.4",
->>>>>>> ffc9c3e4
   "description": "Ping icons. Components, iconfonts and svgs.",
   "author": "Ping UX Development Team",
   "homepage": "",
