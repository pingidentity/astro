{
  "name": "@pingux/icons",
<<<<<<< HEAD
  "version": "1.0.3-alpha.2",
=======
  "version": "1.0.3",
>>>>>>> df612359
  "description": "Ping icons. Components, iconfonts and svgs.",
  "author": "Ping UX Development Team",
  "homepage": "",
  "license": "UNLICENSED",
  "main": "lib/ui-library/cjs/index.js",
  "module": "lib/ui-library/components/index.js",
  "directories": {
    "lib": "lib"
  },
  "files": [
    "lib"
  ],
  "repository": {
    "type": "git",
    "url": "git@gitlab.corp.pingidentity.com:ux/pingux.git"
  },
  "scripts": {
    "build-ci": "yarn build",
    "build": "rm -rf lib && npm-run-all build:*",
    "build:css": "node-sass --output-style 'compressed' src/ -o lib",
    "build:move-files": "gulp move-files",
    "build:components": "svgr -d lib/ui-library/components src/ui-library/svg --icon && create-index lib/ui-library/components -i",
    "build:cjs": "BABEL_ENV=cjs babel --config-file ./babel.config.js lib/ui-library/components --out-dir lib/ui-library/cjs",
    "build:esm": "BABEL_ENV=esm babel --config-file ./babel.config.js lib/ui-library/components --out-dir lib/ui-library/components",
    "cdn": "rm -rf cdn && gulp cdn"
  },
  "devDependencies": {
    "@babel/core": "^7.9.0",
    "@babel/plugin-transform-runtime": "^7.9.0",
    "@babel/plugin-transform-spread": "^7.8.3",
    "@babel/preset-env": "^7.9.5",
    "@babel/preset-react": "^7.9.4",
    "@svgr/cli": "5.3.1",
    "create-index": "^2.5.0",
    "gulp": "^4.0.2",
    "gulp-debug": "^4.0.0",
    "node-sass": "^6.0.1",
    "npm-run-all": "^4.1.5"
  },
  "dependencies": {
    "@babel/runtime": "^7.9.2"
  },
  "peerDependencies": {
    "react": "^16.0.0"
  }
}<|MERGE_RESOLUTION|>--- conflicted
+++ resolved
@@ -1,10 +1,6 @@
 {
   "name": "@pingux/icons",
-<<<<<<< HEAD
-  "version": "1.0.3-alpha.2",
-=======
   "version": "1.0.3",
->>>>>>> df612359
   "description": "Ping icons. Components, iconfonts and svgs.",
   "author": "Ping UX Development Team",
   "homepage": "",
