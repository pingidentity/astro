--- conflicted
+++ resolved
@@ -1,10 +1,6 @@
 {
   "name": "@pingux/flow-diagram",
-<<<<<<< HEAD
-  "version": "0.27.35-alpha.5",
-=======
   "version": "0.27.35",
->>>>>>> 9230ad81
   "description": "Flow Diagram library",
   "author": "Ping UX Development Team",
   "homepage": "",
@@ -50,11 +46,7 @@
     "@material-ui/lab": "^4.0.0-alpha.57",
     "@mdi/js": "^5.8.55",
     "@mdi/react": "^1.4.0",
-<<<<<<< HEAD
-    "@pingux/astro": "^1.43.0-alpha.4",
-=======
     "@pingux/astro": "^1.42.3",
->>>>>>> 9230ad81
     "@pingux/icons": "^0.2.0",
     "gojs": "^2.1.16",
     "gojs-react": "^1.0.7",
