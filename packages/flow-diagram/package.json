--- conflicted
+++ resolved
@@ -40,10 +40,7 @@
     "dependencies": {
         "@mdi/js": "^5.8.55",
         "@mdi/react": "^1.4.0",
-<<<<<<< HEAD
         "@pingux/astro": "0.1.0-beta.12",
-=======
->>>>>>> 8a6d6cb0
         "@pingux/icons": "^0.2.0",
         "gojs": "^2.1.16",
         "gojs-react": "^1.0.7",
