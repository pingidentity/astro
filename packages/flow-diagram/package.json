{
    "name": "@pingux/flow-diagram",
<<<<<<< HEAD
    "version": "0.27.0-alpha.12",
=======
    "version": "0.27.0",
>>>>>>> c93d10f8
    "description": "Flow Diagram library",
    "author": "Ping UX Development Team",
    "homepage": "",
    "license": "UNLICENSED",
    "main": "lib/cjs/index.js",
    "module": "lib/index.js",
    "directories": {
        "lib": "lib"
    },
    "files": [
        "lib"
    ],
    "repository": {
        "type": "git",
        "url": "git@gitlab.corp.pingidentity.com:ux/pingux.git"
    },
    "publishConfig": {
        "registry": "https://art01.corp.pingidentity.com/artifactory/api/npm/npm-virtual/"
    },
    "scripts": {
        "build": "rm -rf lib && npm-run-all build:*",
        "build:cjs": "BABEL_ENV=cjs NODE_ENV=production babel --config-file ./babel.config.js src/ --out-dir lib/cjs/",
        "build:esm": "BABEL_ENV=esm NODE_ENV=production babel --config-file ./babel.config.js src/ --out-dir lib/",
        "build:assets": "cp -r ./src/img ./lib && cp -r ./src/img ./lib/cjs",
        "build:css": "mkdir ./lib/css && cp -r ./src/css/*.css ./lib/css/",
        "coverage": "yarn test --coverage",
        "coverage-ci": "yarn test --ci",
        "demo": "rm -rf ./demo && build-storybook -o demo",
        "verify": "yarn lint && yarn coverage",
        "lint": "eslint --ext .js,.jsx .",
        "start": "yarn installdeps && start-storybook -p 1339",
        "test": "jest",
        "test-watch": "jest --watch",
        "docs": "gulp docs",
        "installdeps": "lerna run build --scope @pingux/astro && lerna run build --scope @pingux/icons"
    },
    "dependencies": {
        "@material-ui/core": "^4.11.3",
        "@material-ui/lab": "^4.0.0-alpha.57",
        "@mdi/js": "^5.8.55",
        "@mdi/react": "^1.4.0",
        "@pingux/astro": "^0.34.0",
        "@pingux/icons": "^0.2.0",
        "gojs": "^2.1.16",
        "gojs-react": "^1.0.7",
        "jest-canvas-mock": "^2.3.0",
        "lodash": "^4.17.20",
        "mdi-react": "^7.5.0",
        "prop-types": "^15.7.2",
        "react-xarrows": "^1.5.2",
        "uuid": "^7.0.3"
    },
    "devDependencies": {
        "@emotion/styled": "11.3.0",
        "@storybook/addon-actions": "^6.4.19",
        "@storybook/addon-docs": "^6.4.19",
        "@storybook/addon-links": "^6.4.19",
        "@storybook/addon-storysource": "^6.4.19",
        "@storybook/react": "^6.4.19",
        "@testing-library/jest-dom": "^5.11.4",
        "@testing-library/react": "^11.0.4",
        "@testing-library/react-hooks": "^3.4.2"
    },
    "peerDependencies": {
        "react": "^16.8.6",
        "react-dom": "^16.13.1"
    }
}<|MERGE_RESOLUTION|>--- conflicted
+++ resolved
@@ -1,10 +1,6 @@
 {
     "name": "@pingux/flow-diagram",
-<<<<<<< HEAD
-    "version": "0.27.0-alpha.12",
-=======
     "version": "0.27.0",
->>>>>>> c93d10f8
     "description": "Flow Diagram library",
     "author": "Ping UX Development Team",
     "homepage": "",
