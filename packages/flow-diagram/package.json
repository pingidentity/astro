--- conflicted
+++ resolved
@@ -1,10 +1,6 @@
 {
   "name": "@pingux/flow-diagram",
-<<<<<<< HEAD
-  "version": "0.27.4-alpha.19",
-=======
   "version": "0.27.4",
->>>>>>> 30743a42
   "description": "Flow Diagram library",
   "author": "Ping UX Development Team",
   "homepage": "",
