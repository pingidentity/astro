--- conflicted
+++ resolved
@@ -1,10 +1,6 @@
 {
   "name": "@pingux/flow-diagram",
-<<<<<<< HEAD
-  "version": "0.27.10-alpha.1",
-=======
   "version": "0.27.10",
->>>>>>> bb0b12a7
   "description": "Flow Diagram library",
   "author": "Ping UX Development Team",
   "homepage": "",
@@ -48,11 +44,7 @@
     "@material-ui/lab": "^4.0.0-alpha.57",
     "@mdi/js": "^5.8.55",
     "@mdi/react": "^1.4.0",
-<<<<<<< HEAD
-    "@pingux/astro": "^1.31.1-alpha.1",
-=======
     "@pingux/astro": "^1.31.1",
->>>>>>> bb0b12a7
     "@pingux/icons": "^0.2.0",
     "gojs": "^2.1.16",
     "gojs-react": "^1.0.7",
