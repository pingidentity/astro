{
  "name": "@pingux/flow-diagram",
<<<<<<< HEAD
  "version": "0.27.26-alpha.6",
=======
  "version": "0.27.26",
>>>>>>> 4129982b
  "description": "Flow Diagram library",
  "author": "Ping UX Development Team",
  "homepage": "",
  "license": "UNLICENSED",
  "main": "lib/cjs/index.js",
  "module": "lib/index.js",
  "directories": {
    "lib": "lib"
  },
  "files": [
    "lib"
  ],
  "repository": {
    "type": "git",
    "url": "git@gitlab.corp.pingidentity.com:ux/pingux.git"
  },
  "publishConfig": {
    "registry": "https://art01.corp.pingidentity.com/artifactory/api/npm/npm-virtual/"
  },
  "scripts": {
    "build": "rm -rf lib && npm-run-all build:*",
    "build:astro": "cd ../astro && yarn build",
    "build-icons": "cd ../icons && yarn build",
    "build:icons": "(node -e \"if (! require('fs').existsSync('../icons/lib/ui-library/components')) {process.exit(1)} \" || npm run build-icons)",
    "build:cjs": "BABEL_ENV=cjs NODE_ENV=production babel --config-file ./babel.config.js src/ --out-dir lib/cjs/",
    "build:esm": "BABEL_ENV=esm NODE_ENV=production babel --config-file ./babel.config.js src/ --out-dir lib/",
    "build:assets": "cp -r ./src/img ./lib && cp -r ./src/img ./lib/cjs",
    "build:css": "mkdir ./lib/css && cp -r ./src/css/*.css ./lib/css/",
    "coverage": "yarn test --coverage",
    "coverage-ci": "yarn test --ci",
    "demo": "rm -rf ./demo && build-storybook -o demo",
    "verify": "yarn lint && yarn coverage",
    "lint": "eslint --ext .js,.jsx .",
    "start": "yarn installdeps && start-storybook -p 1339",
    "test": "jest",
    "test-watch": "jest --watch",
    "docs": "gulp docs",
    "installdeps": "lerna run build --scope @pingux/astro && lerna run build --scope @pingux/icons"
  },
  "dependencies": {
    "@material-ui/core": "^4.11.3",
    "@material-ui/lab": "^4.0.0-alpha.57",
    "@mdi/js": "^5.8.55",
    "@mdi/react": "^1.4.0",
<<<<<<< HEAD
    "@pingux/astro": "^1.39.0-alpha.6",
=======
    "@pingux/astro": "^1.39.0",
>>>>>>> 4129982b
    "@pingux/icons": "^0.2.0",
    "gojs": "^2.1.16",
    "gojs-react": "^1.0.7",
    "jest-canvas-mock": "^2.3.0",
    "lodash": "^4.17.20",
    "mdi-react": "^7.5.0",
    "prop-types": "^15.7.2",
    "react-xarrows": "^1.5.2",
    "uuid": "^7.0.3"
  },
  "devDependencies": {
    "@emotion/styled": "11.3.0",
    "@storybook/addon-actions": "^6.5.10",
    "@storybook/addon-docs": "^6.5.10",
    "@storybook/addon-links": "^6.5.10",
    "@storybook/addon-storysource": "^6.5.10",
    "@storybook/react": "^6.5.10",
    "@testing-library/jest-dom": "^5.11.4",
    "@testing-library/react": "^11.0.4",
    "@testing-library/react-hooks": "^3.4.2"
  },
  "peerDependencies": {
    "react": "^16.8.6",
    "react-dom": "^16.13.1"
  }
}<|MERGE_RESOLUTION|>--- conflicted
+++ resolved
@@ -1,10 +1,6 @@
 {
   "name": "@pingux/flow-diagram",
-<<<<<<< HEAD
-  "version": "0.27.26-alpha.6",
-=======
   "version": "0.27.26",
->>>>>>> 4129982b
   "description": "Flow Diagram library",
   "author": "Ping UX Development Team",
   "homepage": "",
@@ -49,11 +45,7 @@
     "@material-ui/lab": "^4.0.0-alpha.57",
     "@mdi/js": "^5.8.55",
     "@mdi/react": "^1.4.0",
-<<<<<<< HEAD
-    "@pingux/astro": "^1.39.0-alpha.6",
-=======
     "@pingux/astro": "^1.39.0",
->>>>>>> 4129982b
     "@pingux/icons": "^0.2.0",
     "gojs": "^2.1.16",
     "gojs-react": "^1.0.7",
