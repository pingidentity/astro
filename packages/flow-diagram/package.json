--- conflicted
+++ resolved
@@ -1,10 +1,6 @@
 {
   "name": "@pingux/flow-diagram",
-<<<<<<< HEAD
-  "version": "0.27.31-alpha.1",
-=======
   "version": "0.27.31-alpha.3",
->>>>>>> 25fd0f60
   "description": "Flow Diagram library",
   "author": "Ping UX Development Team",
   "homepage": "",
@@ -50,11 +46,7 @@
     "@material-ui/lab": "^4.0.0-alpha.57",
     "@mdi/js": "^5.8.55",
     "@mdi/react": "^1.4.0",
-<<<<<<< HEAD
-    "@pingux/astro": "^1.41.0-alpha.2",
-=======
     "@pingux/astro": "^1.41.0-alpha.4",
->>>>>>> 25fd0f60
     "@pingux/icons": "^0.2.0",
     "gojs": "^2.1.16",
     "gojs-react": "^1.0.7",
