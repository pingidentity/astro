--- conflicted
+++ resolved
@@ -1,10 +1,6 @@
 {
   "name": "@pingux/flow-diagram",
-<<<<<<< HEAD
-  "version": "0.27.24-alpha.8",
-=======
   "version": "0.27.25",
->>>>>>> 9e01a224
   "description": "Flow Diagram library",
   "author": "Ping UX Development Team",
   "homepage": "",
@@ -49,11 +45,7 @@
     "@material-ui/lab": "^4.0.0-alpha.57",
     "@mdi/js": "^5.8.55",
     "@mdi/react": "^1.4.0",
-<<<<<<< HEAD
-    "@pingux/astro": "^1.38.0-alpha.9",
-=======
     "@pingux/astro": "^1.38.1",
->>>>>>> 9e01a224
     "@pingux/icons": "^0.2.0",
     "gojs": "^2.1.16",
     "gojs-react": "^1.0.7",
