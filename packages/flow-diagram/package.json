{
  "name": "@pingux/flow-diagram",
<<<<<<< HEAD
  "version": "0.27.7-alpha.7",
=======
  "version": "0.27.7",
>>>>>>> 3182c36e
  "description": "Flow Diagram library",
  "author": "Ping UX Development Team",
  "homepage": "",
  "license": "UNLICENSED",
  "main": "lib/cjs/index.js",
  "module": "lib/index.js",
  "directories": {
    "lib": "lib"
  },
  "files": [
    "lib"
  ],
  "repository": {
    "type": "git",
    "url": "git@gitlab.corp.pingidentity.com:ux/pingux.git"
  },
  "publishConfig": {
    "registry": "https://art01.corp.pingidentity.com/artifactory/api/npm/npm-virtual/"
  },
  "scripts": {
    "build": "rm -rf lib && npm-run-all build:*",
    "build:astro": "cd ../astro && yarn build",
    "build:icons": "cd ../icons && yarn build",
    "build:cjs": "BABEL_ENV=cjs NODE_ENV=production babel --config-file ./babel.config.js src/ --out-dir lib/cjs/",
    "build:esm": "BABEL_ENV=esm NODE_ENV=production babel --config-file ./babel.config.js src/ --out-dir lib/",
    "build:assets": "cp -r ./src/img ./lib && cp -r ./src/img ./lib/cjs",
    "build:css": "mkdir ./lib/css && cp -r ./src/css/*.css ./lib/css/",
    "coverage": "yarn test --coverage",
    "coverage-ci": "yarn test --ci",
    "demo": "rm -rf ./demo && build-storybook -o demo",
    "verify": "yarn lint && yarn coverage",
    "lint": "eslint --ext .js,.jsx .",
    "start": "yarn installdeps && start-storybook -p 1339",
    "test": "jest",
    "test-watch": "jest --watch",
    "docs": "gulp docs",
    "installdeps": "lerna run build --scope @pingux/astro && lerna run build --scope @pingux/icons"
  },
  "dependencies": {
    "@material-ui/core": "^4.11.3",
    "@material-ui/lab": "^4.0.0-alpha.57",
    "@mdi/js": "^5.8.55",
    "@mdi/react": "^1.4.0",
<<<<<<< HEAD
    "@pingux/astro": "^1.29.0-alpha.4",
=======
    "@pingux/astro": "^1.29.0",
>>>>>>> 3182c36e
    "@pingux/icons": "^0.2.0",
    "gojs": "^2.1.16",
    "gojs-react": "^1.0.7",
    "jest-canvas-mock": "^2.3.0",
    "lodash": "^4.17.20",
    "mdi-react": "^7.5.0",
    "prop-types": "^15.7.2",
    "react-xarrows": "^1.5.2",
    "uuid": "^7.0.3"
  },
  "devDependencies": {
    "@emotion/styled": "11.3.0",
    "@storybook/addon-actions": "^6.4.19",
    "@storybook/addon-docs": "^6.4.19",
    "@storybook/addon-links": "^6.4.19",
    "@storybook/addon-storysource": "^6.4.19",
    "@storybook/react": "^6.4.19",
    "@testing-library/jest-dom": "^5.11.4",
    "@testing-library/react": "^11.0.4",
    "@testing-library/react-hooks": "^3.4.2"
  },
  "peerDependencies": {
    "react": "^16.8.6",
    "react-dom": "^16.13.1"
  }
}<|MERGE_RESOLUTION|>--- conflicted
+++ resolved
@@ -1,10 +1,6 @@
 {
   "name": "@pingux/flow-diagram",
-<<<<<<< HEAD
-  "version": "0.27.7-alpha.7",
-=======
   "version": "0.27.7",
->>>>>>> 3182c36e
   "description": "Flow Diagram library",
   "author": "Ping UX Development Team",
   "homepage": "",
@@ -48,11 +44,7 @@
     "@material-ui/lab": "^4.0.0-alpha.57",
     "@mdi/js": "^5.8.55",
     "@mdi/react": "^1.4.0",
-<<<<<<< HEAD
-    "@pingux/astro": "^1.29.0-alpha.4",
-=======
     "@pingux/astro": "^1.29.0",
->>>>>>> 3182c36e
     "@pingux/icons": "^0.2.0",
     "gojs": "^2.1.16",
     "gojs-react": "^1.0.7",
