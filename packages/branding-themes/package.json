{
  "name": "@pingux/branding-templates",
<<<<<<< HEAD
  "version": "0.20.0",
=======
  "version": "0.22.0",
>>>>>>> 0fc22972
  "description": "Branding templates for end-user projects",
  "scripts": {
    "build": "rm -rf ./build && npm-run-all build:*",
    "build:tokens": "node ./buildTokens.js",
    "build:css": "node-sass --recursive --output-style 'compressed' themes/ -o build/cdn/$(node -p -e 'require(`./package.json`).version') ",
    "build:images": "gulp move-images",
    "watch": "npm-run-all watch:* --parallel",
    "watch:tokens": "yarn build:tokens && onchange 'themes/**/*.theme.json' -v -- yarn build:tokens",
    "watch:css": "yarn build:css && yarn build:css --watch"
  },
  "author": "uxdev@pingidentity.com",
  "license": "UNLICENSED",
  "devDependencies": {
    "gulp": "^4.0.2",
    "gulp-debug": "^4.0.0",
    "npm-run-all": "^4.1.5",
    "onchange": "^6.1.0",
    "style-dictionary": "^2.8.3"
  }
}<|MERGE_RESOLUTION|>--- conflicted
+++ resolved
@@ -1,10 +1,6 @@
 {
   "name": "@pingux/branding-templates",
-<<<<<<< HEAD
-  "version": "0.20.0",
-=======
   "version": "0.22.0",
->>>>>>> 0fc22972
   "description": "Branding templates for end-user projects",
   "scripts": {
     "build": "rm -rf ./build && npm-run-all build:*",
