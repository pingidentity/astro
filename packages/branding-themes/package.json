{
  "name": "@pingux/branding-themes",
<<<<<<< HEAD
  "version": "0.22.5-alpha.2",
=======
  "version": "0.22.5",
>>>>>>> df612359
  "description": "Branding themes for end-user projects",
  "scripts": {
    "build": "rm -rf ./build && npm-run-all build:*",
    "build-ci": "yarn build",
    "build:tokens": "node ./buildTokens.js",
    "build:css": "node-sass --recursive --output-style 'compressed' themes/ -o build/cdn/$(node -p -e 'require(`./package.json`).version') ",
    "build:images": "gulp move-images",
    "cdn": "yarn run build",
    "watch": "npm-run-all watch:* --parallel",
    "watch:tokens": "yarn build:tokens && onchange 'themes/**/*.theme.json' -v -- yarn build:tokens",
    "watch:css": "yarn build:css && yarn build:css --watch"
  },
  "author": "uxdev@pingidentity.com",
  "license": "UNLICENSED",
  "devDependencies": {
    "gulp": "^4.0.2",
    "gulp-debug": "^4.0.0",
    "npm-run-all": "^4.1.5",
    "onchange": "^6.1.0",
    "style-dictionary": "^2.8.3"
  }
}<|MERGE_RESOLUTION|>--- conflicted
+++ resolved
@@ -1,10 +1,6 @@
 {
   "name": "@pingux/branding-themes",
-<<<<<<< HEAD
-  "version": "0.22.5-alpha.2",
-=======
   "version": "0.22.5",
->>>>>>> df612359
   "description": "Branding themes for end-user projects",
   "scripts": {
     "build": "rm -rf ./build && npm-run-all build:*",
