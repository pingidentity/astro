--- conflicted
+++ resolved
@@ -1,10 +1,6 @@
 {
   "name": "@pingux/branding-themes",
-<<<<<<< HEAD
-  "version": "0.22.6-alpha.1",
-=======
   "version": "0.22.6-alpha.3",
->>>>>>> 25fd0f60
   "description": "Branding themes for end-user projects",
   "scripts": {
     "build": "rm -rf ./build && npm-run-all build:*",
