import React from 'react';
import Form from '../src/components/SchemaForm';

export const Dropdown = () => {
  const schema = {
    type: 'object',
    properties: {
      dropdownExample: {
        title: 'Example List',
        type: 'string',
        enum: [
          'Selection 1',
          'Selection 2',
          'Selection 3',
        ],
      },
    },
  };

  const uischema = {
    dropdownExample: {
      'ui:widget': 'select',
      'ui:options': {
<<<<<<< HEAD
        labelMode: 'float',
=======
        defaultText: 'Placeholder Text',
>>>>>>> 0fc22972
      },
    },
  };

  return (
    <Form
      schema={('Schema', schema)}
      uiSchema={('uiSchema', uischema)}
    />
  );
};<|MERGE_RESOLUTION|>--- conflicted
+++ resolved
@@ -21,11 +21,7 @@
     dropdownExample: {
       'ui:widget': 'select',
       'ui:options': {
-<<<<<<< HEAD
-        labelMode: 'float',
-=======
         defaultText: 'Placeholder Text',
->>>>>>> 0fc22972
       },
     },
   };
