--- conflicted
+++ resolved
@@ -90,10 +90,7 @@
       hasMarkdownLabel: hasMarkdown,
       hasMarkdownErrors,
       labelMode,
-<<<<<<< HEAD
-=======
       defaultText,
->>>>>>> 0fc22972
       ...custom
     },
     placeholder,
