--- conflicted
+++ resolved
@@ -39,11 +39,7 @@
           role="heading"
         >
           <div
-<<<<<<< HEAD
-            class="css-dhd2g"
-=======
             class="css-1vyax5l"
->>>>>>> 80184dc8
           >
             hi
           </div>
@@ -71,11 +67,7 @@
           class="css-uliqdc"
         >
           <div
-<<<<<<< HEAD
-            class="css-uliqdc"
-=======
             class="field-container css-jblfrf"
->>>>>>> 80184dc8
           >
             <label
               class="is-default css-knfhfe"
@@ -117,11 +109,7 @@
           </div>
         </div>
         <button
-<<<<<<< HEAD
-          class=" css-vhv7r1"
-=======
-          class=" css-fl4xzn"
->>>>>>> 80184dc8
+          class=" css-fl4xzn"
           type="primary"
         >
           Submit
@@ -150,11 +138,7 @@
             class="css-uliqdc"
           >
             <div
-<<<<<<< HEAD
-              class="css-uliqdc"
-=======
               class="field-container css-jblfrf"
->>>>>>> 80184dc8
             >
               <label
                 class="is-default css-knfhfe"
@@ -199,11 +183,7 @@
             class="css-uliqdc"
           >
             <div
-<<<<<<< HEAD
-              class="css-uliqdc"
-=======
               class="field-container css-jblfrf"
->>>>>>> 80184dc8
             >
               <label
                 class="is-default css-knfhfe"
@@ -248,11 +228,7 @@
             class="css-uliqdc"
           >
             <div
-<<<<<<< HEAD
-              class="css-uliqdc"
-=======
               class="field-container css-jblfrf"
->>>>>>> 80184dc8
             >
               <label
                 class="is-default css-knfhfe"
@@ -297,11 +273,7 @@
             class="css-uliqdc"
           >
             <div
-<<<<<<< HEAD
-              class="css-uliqdc"
-=======
               class="field-container css-jblfrf"
->>>>>>> 80184dc8
             >
               <label
                 class="is-default css-knfhfe"
@@ -344,11 +316,7 @@
           </div>
         </div>
         <button
-<<<<<<< HEAD
-          class=" css-vhv7r1"
-=======
-          class=" css-fl4xzn"
->>>>>>> 80184dc8
+          class=" css-fl4xzn"
           type="primary"
         >
           Submit
@@ -373,44 +341,25 @@
         novalidate=""
       >
         <div
-<<<<<<< HEAD
-          class="css-uliqdc"
-        >
-          <label
-            class="is-default css-knfhfe"
-=======
           class="field-container css-jblfrf"
         >
           <label
             class="is-default css-n7nceq"
->>>>>>> 80184dc8
           >
             Label
           </label>
           <div
-<<<<<<< HEAD
-            class="is-default css-uliqdc"
-          >
-            <input
-              class="is-default css-4y926w"
-              type="text"
-=======
             class="is-default css-1vjef0r"
           >
             <input
               class="is-default css-1ljx8fg"
               type="password"
->>>>>>> 80184dc8
               value=""
             />
           </div>
         </div>
         <button
-<<<<<<< HEAD
-          class=" css-vhv7r1"
-=======
-          class=" css-fl4xzn"
->>>>>>> 80184dc8
+          class=" css-fl4xzn"
           type="primary"
         >
           Submit
@@ -435,36 +384,21 @@
         novalidate=""
       >
         <div
-<<<<<<< HEAD
-          class="css-uliqdc"
-        >
-          <label
-            class="is-default css-knfhfe"
-=======
           class="field-container css-jblfrf"
         >
           <label
             class="is-default css-n7nceq"
->>>>>>> 80184dc8
           >
             Label
           </label>
           <div
-<<<<<<< HEAD
-            class="is-default css-uliqdc"
-=======
             class="is-default css-1vjef0r"
->>>>>>> 80184dc8
           >
             <div
               class="css-4cffwv"
             >
               <select
-<<<<<<< HEAD
-                class="is-default css-4y926w"
-=======
                 class="is-default css-1lnj870"
->>>>>>> 80184dc8
               >
                 <option
                   selected=""
@@ -497,11 +431,7 @@
           </div>
         </div>
         <button
-<<<<<<< HEAD
-          class=" css-vhv7r1"
-=======
-          class=" css-fl4xzn"
->>>>>>> 80184dc8
+          class=" css-fl4xzn"
           type="primary"
         >
           Submit
@@ -526,36 +456,21 @@
         novalidate=""
       >
         <div
-<<<<<<< HEAD
-          class="css-uliqdc"
-        >
-          <label
-            class="is-default css-knfhfe"
-=======
           class="field-container css-jblfrf"
         >
           <label
             class="is-default css-n7nceq"
->>>>>>> 80184dc8
           >
             Label
           </label>
           <div
-<<<<<<< HEAD
-            class="is-default css-uliqdc"
-=======
             class="is-default css-1vjef0r"
->>>>>>> 80184dc8
           >
             <div
               class="css-4cffwv"
             >
               <select
-<<<<<<< HEAD
-                class="is-default css-4y926w"
-=======
                 class="is-default css-1lnj870"
->>>>>>> 80184dc8
               >
                 <option
                   selected=""
@@ -588,11 +503,7 @@
           </div>
         </div>
         <button
-<<<<<<< HEAD
-          class=" css-vhv7r1"
-=======
-          class=" css-fl4xzn"
->>>>>>> 80184dc8
+          class=" css-fl4xzn"
           type="primary"
         >
           Submit
@@ -617,43 +528,24 @@
         novalidate=""
       >
         <div
-<<<<<<< HEAD
-          class="css-uliqdc"
-        >
-          <label
-            class="is-default css-knfhfe"
-=======
           class="field-container css-jblfrf"
         >
           <label
             class="is-default css-n7nceq"
->>>>>>> 80184dc8
           >
             Label
           </label>
           <div
-<<<<<<< HEAD
-            class="is-default css-uliqdc"
-          >
-            <input
-              class="is-default css-4y926w"
-              type="text"
-=======
             class="is-default css-1vjef0r"
           >
             <input
               class="is-default css-1ljx8fg"
->>>>>>> 80184dc8
               value=""
             />
           </div>
         </div>
         <button
-<<<<<<< HEAD
-          class=" css-vhv7r1"
-=======
-          class=" css-fl4xzn"
->>>>>>> 80184dc8
+          class=" css-fl4xzn"
           type="primary"
         >
           Submit
@@ -678,43 +570,24 @@
         novalidate=""
       >
         <div
-<<<<<<< HEAD
-          class="css-uliqdc"
-        >
-          <label
-            class="is-default css-knfhfe"
-=======
           class="field-container css-jblfrf"
         >
           <label
             class="is-default css-n7nceq"
->>>>>>> 80184dc8
           >
             Label
           </label>
           <div
-<<<<<<< HEAD
-            class="is-default css-uliqdc"
-          >
-            <input
-              class="is-default css-4y926w"
-              type="text"
-=======
             class="is-default css-1vjef0r"
           >
             <input
               class="is-default css-1ljx8fg"
->>>>>>> 80184dc8
               value=""
             />
           </div>
         </div>
         <button
-<<<<<<< HEAD
-          class=" css-vhv7r1"
-=======
-          class=" css-fl4xzn"
->>>>>>> 80184dc8
+          class=" css-fl4xzn"
           type="primary"
         >
           Submit
@@ -739,33 +612,18 @@
         novalidate=""
       >
         <div
-<<<<<<< HEAD
-          class="css-uliqdc"
-        >
-          <label
-            class="is-error css-knfhfe"
-=======
           class="field-container css-jblfrf"
         >
           <label
             class="is-error css-n7nceq"
->>>>>>> 80184dc8
           >
             Label
           </label>
           <div
-<<<<<<< HEAD
-            class="is-error css-uliqdc"
-          >
-            <input
-              class="is-error css-4y926w"
-              type="text"
-=======
             class="is-error css-1vjef0r"
           >
             <input
               class="is-error css-1ljx8fg"
->>>>>>> 80184dc8
               value=""
             />
           </div>
@@ -777,11 +635,7 @@
           </div>
         </div>
         <button
-<<<<<<< HEAD
-          class="is-focused css-vhv7r1"
-=======
           class="is-focused css-fl4xzn"
->>>>>>> 80184dc8
           type="primary"
         >
           Submit
@@ -806,33 +660,18 @@
         novalidate=""
       >
         <div
-<<<<<<< HEAD
-          class="css-uliqdc"
-        >
-          <label
-            class="is-default css-knfhfe"
-=======
           class="field-container css-jblfrf"
         >
           <label
             class="is-default css-n7nceq"
->>>>>>> 80184dc8
           >
             Label
           </label>
           <div
-<<<<<<< HEAD
-            class="is-default css-uliqdc"
-          >
-            <input
-              class="is-default css-4y926w"
-              type="text"
-=======
             class="is-default css-1vjef0r"
           >
             <input
               class="is-default css-1ljx8fg"
->>>>>>> 80184dc8
               value=""
             />
           </div>
@@ -844,11 +683,7 @@
           </div>
         </div>
         <button
-<<<<<<< HEAD
-          class=" css-vhv7r1"
-=======
-          class=" css-fl4xzn"
->>>>>>> 80184dc8
+          class=" css-fl4xzn"
           type="primary"
         >
           Submit
@@ -873,43 +708,24 @@
         novalidate=""
       >
         <div
-<<<<<<< HEAD
-          class="css-uliqdc"
-        >
-          <label
-            class="is-default css-knfhfe"
-=======
           class="field-container css-jblfrf"
         >
           <label
             class="is-default css-n7nceq"
->>>>>>> 80184dc8
           >
             Test
           </label>
           <div
-<<<<<<< HEAD
-            class="is-default css-uliqdc"
-          >
-            <input
-              class="is-default css-4y926w"
-              type="text"
-=======
             class="is-default css-1vjef0r"
           >
             <input
               class="is-default css-1ljx8fg"
->>>>>>> 80184dc8
               value=""
             />
           </div>
         </div>
         <button
-<<<<<<< HEAD
-          class=" css-vhv7r1"
-=======
-          class=" css-fl4xzn"
->>>>>>> 80184dc8
+          class=" css-fl4xzn"
           type="primary"
         >
           Submit
@@ -934,43 +750,25 @@
         novalidate=""
       >
         <div
-<<<<<<< HEAD
-          class="css-uliqdc"
-        >
-          <label
-            class="is-default css-knfhfe"
-=======
           class="field-container css-jblfrf"
         >
           <label
             class="is-default css-n7nceq"
->>>>>>> 80184dc8
           >
             Label
           </label>
           <div
-<<<<<<< HEAD
-            class="is-default css-uliqdc"
-          >
-            <input
-              class="is-default css-4y926w"
-=======
             class="is-default css-1vjef0r"
           >
             <input
               class="is-default css-1ljx8fg"
->>>>>>> 80184dc8
               placeholder="placeholder"
               value=""
             />
           </div>
         </div>
         <button
-<<<<<<< HEAD
-          class=" css-vhv7r1"
-=======
-          class=" css-fl4xzn"
->>>>>>> 80184dc8
+          class=" css-fl4xzn"
           type="primary"
         >
           Submit
@@ -995,43 +793,25 @@
         novalidate=""
       >
         <div
-<<<<<<< HEAD
-          class="css-uliqdc"
-        >
-          <label
-            class="is-default css-knfhfe"
-=======
           class="field-container css-jblfrf"
           rows="2"
         >
           <label
             class="is-default css-n7nceq"
->>>>>>> 80184dc8
           >
             Label
           </label>
           <div
-<<<<<<< HEAD
-            class="is-default css-uliqdc"
-          >
-            <textarea
-              class="is-default css-4y926w"
-=======
             class="is-default css-1vjef0r"
           >
             <textarea
               class="is-default css-8szvo2"
               rows="2"
->>>>>>> 80184dc8
             />
           </div>
         </div>
         <button
-<<<<<<< HEAD
-          class=" css-vhv7r1"
-=======
-          class=" css-fl4xzn"
->>>>>>> 80184dc8
+          class=" css-fl4xzn"
           type="primary"
         >
           Submit
