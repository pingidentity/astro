--- conflicted
+++ resolved
@@ -1,10 +1,6 @@
 {
   "name": "@pingux/schema-form",
-<<<<<<< HEAD
-  "version": "3.0.3-alpha.10",
-=======
   "version": "3.0.3",
->>>>>>> e4778a72
   "description": "Create component forms from JSON Schema",
   "author": "<uxdev@pingidentity.com>",
   "homepage": "",
@@ -45,11 +41,7 @@
     "@emotion/react": "^11.1.5",
     "@emotion/styled": "11.3.0",
     "@pingux/astro": "^0.19.1",
-<<<<<<< HEAD
-    "@pingux/end-user": "^2.1.0-alpha.4",
-=======
     "@pingux/end-user": "^2.1.0",
->>>>>>> e4778a72
     "@rjsf/core": "2.0.0",
     "@storybook/addon-actions": "^6.0.21",
     "@storybook/addon-docs": "^6.0.21",
