import React, {
  forwardRef,
  useCallback,
  useImperativeHandle,
  useMemo,
  useRef,
  useState,
} from 'react';
import PropTypes from 'prop-types';
import { mergeProps, useVisuallyHidden } from 'react-aria';
import { useDropzone } from 'react-dropzone';
import { v4 as uuidv4 } from 'uuid';

import { Box, Input, FieldHelperText, Label, Loader } from '../../';
import { ariaAttributesBasePropTypes, getAriaAttributeProps } from '../../utils/devUtils/props/ariaAttributes';
import { inputFieldAttributesBasePropTypes } from '../../utils/devUtils/props/fieldAttributes';
import FileItem from './FileItem';
import FileSelect from './FileSelect';
import statuses from '../../utils/devUtils/constants/statuses';
import useField from '../../hooks/useField';
import useStatusClasses from '../../hooks/useStatusClasses';

/**
 * The FileInputField component allows users to upload one or more files by
 * clicking the button or via drag and drop.
 *
 * We utilize [react-dropzone](https://react-dropzone.js.org/) for the drag and drop functionality.
 * */


const FileInputField = forwardRef(({
  defaultButtonText,
  defaultFileList,
  fileList: uploadedFilesImperative,
  helperText,
  isDisabled,
  isLoading,
  isMultiple,
  onFileSelect,
  onRemove,
  status,
  textProps,
  ...others
}, ref) => {
  const [uploadedFiles, setUploadedFiles] = useState(defaultFileList || []);

  const inputRef = useRef();
  /* istanbul ignore next */
  useImperativeHandle(ref, () => inputRef.current);

  const { ariaProps, nonAriaProps } = getAriaAttributeProps(others);
  const {
    fieldContainerProps,
    fieldControlInputProps,
    fieldControlWrapperProps,
    fieldLabelProps,
  } = useField({
    status,
    isDisabled,
    ...nonAriaProps,
  });

  const helperTextId = uuidv4();

  const { visuallyHiddenProps } = useVisuallyHidden();

  const handleFileSelect = useCallback(() => {
    inputRef.current.value = null;
    inputRef.current.click();
  }, [inputRef]);

  const handleFileUpload = useCallback(
    (event, newFiles) => {
      if (onFileSelect) {
        onFileSelect(event, newFiles);
      }

      let arrayWithNewFiles = Array.from(newFiles);
      if (!isMultiple) {
        arrayWithNewFiles = arrayWithNewFiles.slice(0, 1);
      }
      const newFilesWithIdAndLink = arrayWithNewFiles.map((newFile) => {
        return {
          fileObj: newFile,
          name: newFile.name,
          id: uuidv4(),
          downloadLink: URL.createObjectURL(newFile),
          status: statuses.DEFAULT,
        };
      });
      if (isMultiple) {
        setUploadedFiles(prevFiles => [
          ...prevFiles,
          ...newFilesWithIdAndLink,
        ]);
      } else {
        setUploadedFiles(newFilesWithIdAndLink);
      }
    },
    [isMultiple, onFileSelect],
  );

  const onDrop = useCallback(
    (acceptedFiles, fileRejections, event) => {
      handleFileUpload(event, acceptedFiles);
    },
    [handleFileUpload],
  );

  const { getRootProps, getInputProps, isDragActive } = useDropzone({
    onDrop,
    noKeyboard: true,
    disabled: isDisabled || isLoading,
  });

  const handleOnChange = useCallback(
    (event) => {
      handleFileUpload(event, event.target.files);
    },
    [handleFileUpload],
  );

  const handleFileDelete = useCallback((e, fileId) => {
    if (onRemove) {
      onRemove(e, fileId);
    }

    setUploadedFiles(prevFiles =>
      prevFiles.filter(({ id }) => id !== fileId),
    );
  }, [onRemove]);

  const filesListNode = useMemo(() => {
    const filesToRender = uploadedFilesImperative || uploadedFiles;
    if (!filesToRender?.length) {
      return null;
    }
    return filesToRender.map(fileProps => (
      <FileItem
        handleFileDelete={handleFileDelete}
        isDisabled={isDisabled || isLoading}
        key={fileProps.id}
        textProps={textProps}
        helperTextId={helperTextId}
        {...fileProps}
      />
    ));
  }, [uploadedFilesImperative, uploadedFiles, handleFileDelete, isDisabled, isLoading, textProps]);

  const { classNames } = useStatusClasses('fileInputFieldWrapper', {
    isDragActive,
    isLoading,
    [`is-${status}`]: true,
  });

  const shouldFileSelectRender = useCallback(() => {
    let isFileUploaded;
    if (uploadedFilesImperative) {
      isFileUploaded = Boolean(uploadedFilesImperative?.length);
    } else {
      isFileUploaded = Boolean(uploadedFiles?.length);
    }
    return isMultiple || !isFileUploaded;
  }, [uploadedFiles, uploadedFilesImperative, isMultiple]);

  return (
    <Box fieldContainerProps={fieldContainerProps} >
      <Label {...fieldLabelProps} />
      <Box
<<<<<<< HEAD
        variant="fileInputField.wrapper"
        {...mergeProps(fieldControlWrapperProps, nonAriaProps)}
=======
        variant="forms.fileInputField.wrapper"
        {...mergeProps(fieldContainerProps, nonAriaProps)}
>>>>>>> 94205ba3
        className={classNames}
        {...getRootProps()}
        // to pass accessibility test, this removes focusable dependents
        role="none"
      >
        <Input
          {...mergeProps(
            visuallyHiddenProps,
            fieldControlInputProps,
            getInputProps(),
          )}
          aria-label="File Input"
          multiple={isMultiple}
          onChange={handleOnChange}
          ref={inputRef}
          type="file"
        />
        {filesListNode}
        {shouldFileSelectRender() && (
          <FileSelect
            buttonText={defaultButtonText}
            handleFileSelect={handleFileSelect}
            isDisabled={isDisabled || isLoading}
            textProps={textProps}
            {...ariaProps}
          />
        )}
        {isLoading && (
          <Loader
            color="active"
            sx={{ position: 'absolute' }}
            data-testid="file-input-field__loader"
          />
        )}
      </Box>
      {helperText && (
        <FieldHelperText status={status} id={helperTextId}>{helperText}</FieldHelperText>
      )}
    </Box>
  );
});

FileInputField.displayName = 'FileInputField';

FileInputField.propTypes = {
  /** The rendered label for the field. */
  label: PropTypes.node,
  /** Text rendered below the input. */
  helperText: PropTypes.node,
  /** Determines the component border status color indicator and helper text styling. */
  status: PropTypes.oneOf(Object.values(statuses)),
  /** Default button text that will be changed on the file name once file is uploaded */
  defaultButtonText: PropTypes.string,
  /** Defines whether input can accept multiple files or not */
  isMultiple: PropTypes.bool,
  /** Determines whether the loading indicator is shown. */
  isLoading: PropTypes.bool,
  /** Whether the field is disabled. */
  isDisabled: PropTypes.bool,
  /** Array of objects for uploaded files.
   * Objects should have the following structure:
   *
   * {
   *
   *  fileObj: File object (optional),
   *
   *  id: file id (required - will be returned on delete),
   *
   *  name: file name that will be displayed (required - will be displayed),
   *
   *  downloadLink: link for the file download (optional),
   *
   *  status: file status (if error - icon of the
   *  component will be red icon and warning sign)(optional),
   *
   * }
   * */
  fileList: PropTypes.arrayOf(
    PropTypes.shape({
      fileObj: PropTypes.shape({}),
      id: PropTypes.string.isRequired,
      name: PropTypes.string.isRequired,
      downloadLink: PropTypes.string,
      status: PropTypes.oneOf(Object.values(statuses)),
    }),
  ),
  /** Default array of objects for uploaded files. */
  defaultFileList: PropTypes.arrayOf(
    PropTypes.shape({
      fileObj: PropTypes.shape({}),
      id: PropTypes.string.isRequired,
      name: PropTypes.string.isRequired,
      downloadLink: PropTypes.string,
      status: PropTypes.oneOf(Object.values(statuses)),
    }),
  ),
  /** The handler that is called when the input files is uploaded.
   *
   * `(event, files) => void`
   * */
  onFileSelect: PropTypes.func,
  /** The handler that is called when an uploaded file got removed.
   *
   * `(fileId) => void`
   * */
  onRemove: PropTypes.func,
  /** These props will be spread to the field text component. */
  textProps: PropTypes.shape({}),
  ...ariaAttributesBasePropTypes,
  ...inputFieldAttributesBasePropTypes,
};

FileInputField.defaultProps = {
  defaultButtonText: 'Select a file',
  status: statuses.DEFAULT,
};

export default FileInputField;<|MERGE_RESOLUTION|>--- conflicted
+++ resolved
@@ -167,13 +167,8 @@
     <Box fieldContainerProps={fieldContainerProps} >
       <Label {...fieldLabelProps} />
       <Box
-<<<<<<< HEAD
-        variant="fileInputField.wrapper"
+        variant="forms.fileInputField.wrapper"
         {...mergeProps(fieldControlWrapperProps, nonAriaProps)}
-=======
-        variant="forms.fileInputField.wrapper"
-        {...mergeProps(fieldContainerProps, nonAriaProps)}
->>>>>>> 94205ba3
         className={classNames}
         {...getRootProps()}
         // to pass accessibility test, this removes focusable dependents
