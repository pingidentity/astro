--- conflicted
+++ resolved
@@ -90,18 +90,15 @@
     <Box variant="forms.input.wrapper" {...fieldContainerProps} sx={{ ...columnStyleProps?.sx, ...fieldContainerProps?.sx }} ref={containerRef} maxWidth="100%" >
       {props.labelMode === 'float' ? wrappedLabel : labelNode}
       <Box isRow variant="forms.input.container" className={fieldControlProps.className} minWidth="40px" maxWidth="100%" ref={inputContainerRef}>
-<<<<<<< HEAD
-        <TextArea variant="forms.textarea.baseField" ref={textAreaRef} rows={rows} {...fieldControlProps} sx={slots?.inContainer ? { paddingRight: '35px' } : { overflow: 'hidden' }} />
-=======
         <TextArea
           ref={textAreaRef}
           rows={rows}
+          variant="forms.textarea.baseField"
           {...fieldControlProps}
           sx={slots?.inContainer ? { paddingRight: '35px' } : { overflow: 'hidden' }}
           aria-invalid={status === 'error' && true}
           aria-describedby={helperText && helperTextId}
         />
->>>>>>> 329e3d88
         {
           slots?.inContainer &&
             <Box variant="forms.textarea.containerSlot" ref={slotContainer} >
