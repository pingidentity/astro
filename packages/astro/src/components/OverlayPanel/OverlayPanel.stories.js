--- conflicted
+++ resolved
@@ -8,7 +8,6 @@
 
 import { useOverlayPanelState } from '../../hooks';
 import OverlayPanel from './OverlayPanel';
-<<<<<<< HEAD
 import {
   OverlayProvider,
   Box,
@@ -28,9 +27,6 @@
   SwitchField,
   ColorField,
 } from '../../index';
-=======
-import { OverlayProvider, Box, Text, ListView, Messages, Button } from '../../index';
->>>>>>> ec2e5a9d
 import { panelSizes } from '../../utils/devUtils/constants/panelSizes';
 import { pingImg } from '../../utils/devUtils/constants/images';
 
