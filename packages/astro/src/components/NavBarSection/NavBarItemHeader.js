import React from 'react';
import PropTypes from 'prop-types';
import MenuDown from 'mdi-react/MenuDownIcon';
import MenuUp from 'mdi-react/MenuUpIcon';
import { Box, Icon, Text } from '../../index';
import { useNavBarContext } from '../../context/NavBarContext';
import { useStatusClasses } from '../../hooks';

const NavBarItemHeader = (props) => {
  const { item } = props;
  const { icon, key, className, heading } = item;

  const navBarState = useNavBarContext();
  const isExpanded = navBarState.expandedKeys?.has(key);
  const array = item.children.map(i => i.key);
  const childSelected = array.includes(navBarState.selectedKey);

  const { classNames } = useStatusClasses(className, {
    isSelected: childSelected && !isExpanded,
  });

  return (
    <Box variant="navBar.itemHeaderContainer" className={classNames} isRow>
      {icon && (
        <Icon
          icon={icon}
          size={20}
          sx={{
            mr: '10px',
            color: 'white',
            fill: 'white',
          }}
          aria-hidden="true"
        />
<<<<<<< HEAD
      }
      <Text
        variant="variants.navBar.headerText"
      >
        {props.item.heading}
      </Text>
=======
      )}
      <Text variant="navBarHeaderText">{heading}</Text>
>>>>>>> 080cd623
      <Box isRow alignItems="center" sx={{ ml: 'auto' }}>
        <Icon
          icon={isExpanded ? MenuUp : MenuDown}
          size={20}
          sx={{
              color: 'white',
              fill: 'white',
            }}
          aria-label={isExpanded ? 'Menu up' : 'Menu down'}
        />
      </Box>
    </Box>
  );
};

NavBarItemHeader.propTypes = {
  item: PropTypes.shape({
    heading: PropTypes.string,
    icon: PropTypes.elementType,
    className: PropTypes.string,
    children: PropTypes.arrayOf(PropTypes.oneOfType([PropTypes.string, PropTypes.object])),
    key: PropTypes.string,
  }),
};

export default NavBarItemHeader;<|MERGE_RESOLUTION|>--- conflicted
+++ resolved
@@ -32,17 +32,12 @@
           }}
           aria-hidden="true"
         />
-<<<<<<< HEAD
-      }
+      )}
       <Text
         variant="variants.navBar.headerText"
       >
-        {props.item.heading}
+        {heading}
       </Text>
-=======
-      )}
-      <Text variant="navBarHeaderText">{heading}</Text>
->>>>>>> 080cd623
       <Box isRow alignItems="center" sx={{ ml: 'auto' }}>
         <Icon
           icon={isExpanded ? MenuUp : MenuDown}
