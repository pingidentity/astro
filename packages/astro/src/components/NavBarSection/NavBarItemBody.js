--- conflicted
+++ resolved
@@ -10,24 +10,6 @@
 
     return (
       <Fragment key={`fragment${subTitle}`}>
-<<<<<<< HEAD
-        {
-          (hasSeparator || hasSeparator === undefined) &&
-          (
-            <Separator
-              variant="separator.navBarSubtitleSeparator"
-            />
-          )
-        }
-        <Text
-          key={`text${subTitle}`}
-          sx={{
-            mb: 'sm',
-            ml: '45px',
-            mt: 'md',
-          }}
-          variant="variants.navBar.subtitle"
-=======
         {hasSeparator && <Separator
           variant="separator.navBarSubtitleSeparator"
         />}
@@ -35,8 +17,7 @@
           key={`text${subTitle}`}
           ml="45px"
           mt={hasSeparator ? '0' : undefined}
-          variant="text.navBarSubtitle"
->>>>>>> 09dbc500
+          variant="variants.navBar.subtitle"
         >
           {subTitle}
         </Text>
