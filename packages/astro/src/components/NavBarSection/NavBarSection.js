--- conflicted
+++ resolved
@@ -21,14 +21,10 @@
 
   return (
     <>
-<<<<<<< HEAD
-      {title && <Text variant="variants.navBar.subtitle">{title}</Text>}
-=======
       {hasSeparator && (
         <Separator variant="separator.navBarSeparator" />
       )}
-      {title && <Text variant="text.navBarSubtitle" mt={hasSeparator ? '0' : undefined}>{title}</Text>}
->>>>>>> 09dbc500
+      {title && <Text variant="variants.navBar.subtitle" mt={hasSeparator ? '0' : undefined}>{title}</Text>}
       <ul
         ref={ref}
         style={{
