--- conflicted
+++ resolved
@@ -205,16 +205,9 @@
       outline: 'none',
     },
   },
-<<<<<<< HEAD
   '&.is-focused': {
     boxShadow: 'none',
     ...defaultFocus,
-=======
-  '&.is-read-only': {
-    '> input': {
-      backgroundColor: 'accent.95',
-    },
->>>>>>> ef1dd214
   },
 };
 
