--- conflicted
+++ resolved
@@ -70,13 +70,9 @@
   return (
     <Box variant="forms.radio.outerContainer" {...fieldContainerProps}>
       <Label variant="forms.label.radio" {...fieldLabelProps}>
-<<<<<<< HEAD
         <Box {...fieldControlWrapperProps} >
-          <Radio ref={radioFieldRef} {...fieldControlInputProps} />
+          <Radio ref={radioFieldRef} {...fieldControlInputProps} variant="forms.radio.base" />
         </Box>
-=======
-        <Radio ref={radioFieldRef} {...fieldControlProps} variant="forms.radio.base" />
->>>>>>> 94205ba3
         {label}
       </Label>
       {
