import React, {
  forwardRef,
  useCallback,
  useImperativeHandle,
  useRef,
  useState,
} from 'react';
import PropTypes from 'prop-types';
import ChevronRightIcon from 'mdi-react/ChevronRightIcon';
import ArrowDropDownIcon from 'mdi-react/ArrowDropDownIcon';
import ArrowDropUpIcon from 'mdi-react/ArrowDropUpIcon';
import HomeIcon from 'mdi-react/HomeIcon';
import { FocusScope, mergeProps, useOverlayPosition, useOverlayTrigger } from 'react-aria';
import { useOverlayTriggerState } from 'react-stately';
import { useFilter } from '@react-aria/i18n';
import { useListState } from '@react-stately/list';

import ListBox from '../ListBox';
import { isIterableProp } from '../../utils/devUtils/props/isIterable';
import {
  Breadcrumbs,
  Button,
  Icon,
  Item,
  PopoverContainer,
  ScrollBox,
  SearchField,
  Text,
} from '../../index';

export const breadCrumbDataIds = {
  dropdownList: 'breadcrumb--dropdown-list',
  environmentButton: 'breadcrumb--environment-button',
  orgButton: 'breadcrumb--org-button',
};
/** The Environment Picker with Search and Sections support */

const EnvironmentBreadcrumb = forwardRef((props, ref) => {
  const {
    children,
    disabledKeys: imperativeDisabledKeys,
    emptySearchText,
    isDefaultOpen,
    isOpen,
    items,
    itemsFilter: imperativeItemsFilter,
    name,
    onNamePress,
    onOpenChange,
    onPopoverClose: imperativeOnPopoverClose,
    onPopoverOpen: imperativeOnPopoverOpen,
    onSelectionChange,
    popoverProps,
    searchProps,
    selectedItem,
    ...others
  } = props;

  const [searchValue, setSearchValue] = useState('');
  const [selectedKeys, setSelectedKeys] = useState([]);

  const breadcrumbsRef = useRef();
  const overlayRef = React.useRef();
  const triggerRef = React.useRef();
  const scrollBoxRef = React.useRef();

  /* istanbul ignore next */
  useImperativeHandle(ref, () => breadcrumbsRef.current);

  const { contains } = useFilter({
    sensitivity: 'base',
  });
  const filterNodesWithChildren = (iterableNode) => {
    const nodeArr = Array.from(iterableNode);

    // with this function we are filtering child items if they have sections
    // we can't filter items because if it would be a section - we can't change childNodes
    // eslint-disable-next-line array-callback-return,consistent-return
    const filteredSections = nodeArr.map(function f(nodeItem) {
      if (nodeItem?.type === 'item') {
        return contains(nodeItem?.value?.name, searchValue) ? nodeItem : null;
      }

      if (nodeItem?.type === 'section') {
        return {
          ...nodeItem,
          childNodes: Array.from(nodeItem.childNodes).filter(f),
        };
      }
    });

    // we are filtering null items here since we were not able to filter them in previous function
    return filteredSections.filter(item => item);
  };

  const popoverState = useOverlayTriggerState({
    defaultOpen: isDefaultOpen,
    isOpen,
    onOpenChange,
  });

  const handlePopoverClose = useCallback(() => {
    if (imperativeOnPopoverClose) {
      imperativeOnPopoverClose();
    }
    setSearchValue('');
    popoverState.close();
  }, [imperativeOnPopoverClose, popoverState]);

  const handleSelectionChange = useCallback(
    (selectedItemSet) => {
      const [selectedItemKey] = selectedItemSet;
      setSelectedKeys(selectedItemSet);
      onSelectionChange(selectedItemKey);
      handlePopoverClose();
    },
    [handlePopoverClose, onSelectionChange],
  );

  const listBoxProps = {
    children,
    disabledKeys: imperativeDisabledKeys,
    items,
    filter: imperativeItemsFilter || filterNodesWithChildren,
    onSelectionChange: handleSelectionChange,
    selectedKeys,
    selectionMode: 'single',
    disallowEmptySelection: false,
  };

  const listBoxState = useListState(listBoxProps);

  // this function is recursively going through the children to see
  // whether there are some items so that means that the array isn't empty
  const checkIfListEmpty = useCallback(() => {
    // from the beginning we are assuming that the list is empty
    // variable is not isListEmpty because checks below if(isListHasItems) is clearer
    // to read than if(!isListEmpty) IMO
    let isListHasItems = false;
    // eslint-disable-next-line consistent-return
    (function f(listState) {
      // if the list has items - we don't need to go deeper into the recursion
      if (isListHasItems) {
        return;
      }
      // here we are checking where are listItems array is stored
      const listItemsArr =
        listState?.collection?.iterable || listState?.childNodes;

      if (listItemsArr?.length > 0) {
        // if there are a few listItems we are checking their types (can be sections) - if we have
        // a few of 'items' type - we know that the list is not empty
        if (listItemsArr[0].type === 'item') {
          isListHasItems = true;
        } else {
          // this path will be taken if there are a few 'sections'
          // - we need to go check them recursively
          listItemsArr.forEach(item => f(item));
        }
      }
    }(listBoxState));
    return !isListHasItems;
  }, [listBoxState]);

  const { triggerProps, overlayProps } = useOverlayTrigger(
    {
      type: 'listbox',
    },
    popoverState,
    triggerRef,
  );
  const handlePopoverOpen = () => {
    if (imperativeOnPopoverOpen) {
      imperativeOnPopoverOpen();
    }
    popoverState.open();
  };

  const { overlayProps: positionProps } = useOverlayPosition({
    isOpen: popoverState.isOpen,
    offset: 6,
    onClose: handlePopoverClose,
    overlayRef,
    scrollRef: scrollBoxRef,
    shouldUpdatePosition: true,
    targetRef: triggerRef,
  });

  const EmptyListState = (
    <Text py={10} px={15}>
      {emptySearchText}
    </Text>
  );
  const setAriaLabel = (itemKey) => {
    if (itemKey !== undefined) {
      return (popoverState.isOpen ? `${selectedItem.key} - Collapse Options` : `${selectedItem.key} - Expand Options`);
    }
    return selectedItem;
  };

  const ItemsSelect = (
    <>
      <Button
        {...triggerProps}
        onPress={handlePopoverOpen}
        ref={triggerRef}
<<<<<<< HEAD
        variant="variants.environmentBreadcrumb.button.current"
        aria-label={`${(typeof selectedItem === 'string' ? selectedItem : selectedValue) || 'Selected Item'}`}
=======
        variant="environmentBreadcrumb.current"
        aria-label={setAriaLabel(selectedItem)}
        data-id={breadCrumbDataIds.environmentButton}
>>>>>>> 329e3d88
      >
        {selectedItem}
        <Icon
          icon={popoverState.isOpen ? ArrowDropUpIcon : ArrowDropDownIcon}
        />
      </Button>
      <PopoverContainer
        {...overlayProps}
        {...positionProps}
        {...mergeProps(overlayProps, positionProps, popoverProps)}
        ref={overlayRef}
        isOpen={popoverState.isOpen}
        scrollRef={scrollBoxRef}
        onClose={handlePopoverClose}
        hasNoArrow
        isDismissable
        p={10}
      >
        <FocusScope restoreFocus autoFocus contain>
          <ScrollBox ref={scrollBoxRef}>
            <SearchField
              placeholder="Search"
              aria-label="Items Search"
              data-testid="Environment-Breadcrumb-Search"
              containerProps={{
                // this one is needed to cancel default scrollBox items behavior
                sx: {
                  overflow: 'visible',
                },
              }}
              onChange={setSearchValue}
              {...searchProps}
            />
            {checkIfListEmpty() ? (
              EmptyListState
            ) : (
              <ListBox
                aria-label="Items List"
                data-id={breadCrumbDataIds.dropdownList}
                state={listBoxState}
              />
            )}
          </ScrollBox>
        </FocusScope>
      </PopoverContainer>
    </>
  );

  const handleOnAction = useCallback(
    (actionKey) => {
      if (actionKey === 'name' && onNamePress) {
        onNamePress();
      }
    },
    [onNamePress],
  );

  return (
    <Breadcrumbs
      icon={ChevronRightIcon}
      ref={breadcrumbsRef}
      onAction={handleOnAction}
      iconProps={{
        color: 'neutral.70',
        mx: 5,
        size: 16,
      }}
      {...others}
    >
      <Item
        key="name"
        variant="variants.environmentBreadcrumb.button.current"
        data-testid="name"
        aria-label={name}
        data-id={breadCrumbDataIds.orgButton}
        elementType="Button"
      >
        <Icon icon={HomeIcon} mr={7} />
        {name}
      </Item>
      {selectedItem && (
        <Item key="itemsSelect" elementType="Fragment">
          {ItemsSelect}
        </Item>
      )}
    </Breadcrumbs>
  );
});

export default EnvironmentBreadcrumb;

EnvironmentBreadcrumb.propTypes = {
  /** Callback function that fires when the selected key changes. */
  onSelectionChange: PropTypes.func,
  /** Current environment */
  selectedItem: PropTypes.oneOfType([PropTypes.string, PropTypes.node]),
  /** Displayed name */
  name: PropTypes.string,
  /** Callback function that fires when name pressed */
  onNamePress: PropTypes.func,
  /** The list of environments. */
  items: isIterableProp,
  /**
   * Filter function to generate a filtered list of nodes.
   *
   * `(nodes: Iterable<Node>) => Iterable<Node>`
   */
  itemsFilter: PropTypes.func,
  /** Callback function that fires when the dropdown is opened. */
  onPopoverOpen: PropTypes.func,
  /** Callback function that fires when the dropdown is closed. */
  onPopoverClose: PropTypes.func,
  /** Props object that is spread directly into the popover container component. */
  popoverProps: PropTypes.shape({}),
  /** Props object that is spread directly into the SearchField element. */
  searchProps: PropTypes.shape({}),
  /** Array of keys to disable within the options list. */
  disabledKeys: PropTypes.arrayOf(PropTypes.string),
  /** Text that will be shown if no search results found. */
  emptySearchText: PropTypes.string,
  /** Sets the default open state of the overlay. */
  isDefaultOpen: PropTypes.bool,
  /** Whether the overlay is currently open. */
  isOpen: PropTypes.bool,
  /**
   * Method that is called when the open state of the menu changes.
   *
   * `(isOpen: boolean, overlayTrigger: OverlayTriggerAction) => void`
   */
  onOpenChange: PropTypes.func,
};

EnvironmentBreadcrumb.defaultProps = {
  emptySearchText: 'No Search Result',
};<|MERGE_RESOLUTION|>--- conflicted
+++ resolved
@@ -204,14 +204,9 @@
         {...triggerProps}
         onPress={handlePopoverOpen}
         ref={triggerRef}
-<<<<<<< HEAD
         variant="variants.environmentBreadcrumb.button.current"
-        aria-label={`${(typeof selectedItem === 'string' ? selectedItem : selectedValue) || 'Selected Item'}`}
-=======
-        variant="environmentBreadcrumb.current"
         aria-label={setAriaLabel(selectedItem)}
         data-id={breadCrumbDataIds.environmentButton}
->>>>>>> 329e3d88
       >
         {selectedItem}
         <Icon
