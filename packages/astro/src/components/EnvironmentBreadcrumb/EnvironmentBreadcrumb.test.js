import React from 'react';
import { axe } from 'jest-axe';
<<<<<<< HEAD
import { Section } from 'react-stately';
import userEvent from '@testing-library/user-event';

import { render, screen } from '../../utils/testUtils/testWrapper';
=======
import { render, screen, within } from '../../utils/testUtils/testWrapper';
>>>>>>> 09dbc500
import { EnvironmentBreadcrumb, Item, OverlayProvider } from '../../index';
import { breadCrumbDataIds } from './EnvironmentBreadcrumb';

const testEnvBreadcrumb = 'test-env-breadcrumb';
const testName = 'test-name';
const testSelectedItem = 'test-selected-item';
const testSearchLabel = 'test-Search-Label';

const items = [{ name: 'a' }, { name: 'b' }, { name: 'c' }];

const itemsWithSections = [
  {
    name: 'Heading 1',
    options: [{ name: 'Foo' }, { name: 'Bar' }, { name: 'Baz' }],
  },
  {
    name: 'Heading 2',
    options: [{ name: 'Foo' }, { name: 'Zod' }, { name: 'Zay' }],
  },
];

const defaultProps = {
  'data-testid': testEnvBreadcrumb,
  name: testName,
  selectedItem: testSelectedItem,
  searchProps: {
    label: testSearchLabel,
  },
  items,
};

const popoverProps = {
  maxWidth: '100px',
  'data-testid': 'popover-container',
};

const defaultWithSectionsProps = {
  'data-testid': testEnvBreadcrumb,
  name: testName,
  selectedItem: testSelectedItem,
  searchProps: {
    label: testSearchLabel,
  },
  items: itemsWithSections,
};

const onSelectionChange = jest.fn();

const getComponent = props =>
  render(
    <OverlayProvider>
      <EnvironmentBreadcrumb {...defaultProps} {...props}>
        {item => <Item key={item.name} data-testid={item.name}>{item.name}</Item>}
      </EnvironmentBreadcrumb>
    </OverlayProvider>,
  );

const getSectionsComponent = (props = {}) =>
  render(
    <OverlayProvider>
      <EnvironmentBreadcrumb {...defaultWithSectionsProps} {...props}>
        {section => (
          // eslint-disable-next-line testing-library/no-node-access
          <Section
            key={section.name}
            title={section.name}
            items={section.options}
          >
            {/* eslint-disable-next-line testing-library/no-node-access */}
            {item => (
              <Item key={`${section.name}-${item.name}`} childItems={item.options}>
                {item.name}
              </Item>
            )}
          </Section>
        )}
      </EnvironmentBreadcrumb>
    </OverlayProvider>,
  );

beforeAll(() => {
  jest
    .spyOn(window.HTMLElement.prototype, 'clientWidth', 'get')
    .mockImplementation(() => 1000);
  jest
    .spyOn(window.HTMLElement.prototype, 'clientHeight', 'get')
    .mockImplementation(() => 1000);
  window.HTMLElement.prototype.scrollIntoView = jest.fn();
  jest.spyOn(window.screen, 'width', 'get').mockImplementation(() => 1024);
  jest.spyOn(window, 'requestAnimationFrame').mockImplementation(cb => cb());
  jest.useFakeTimers();
});

afterEach(() => {
  jest.clearAllMocks();
  onSelectionChange.mockClear();
});

afterAll(() => {
  jest.restoreAllMocks();
});

test('should render environment breadcrumb component by default', () => {
  getComponent();
  const breadcrumbList = screen.getByTestId(testEnvBreadcrumb);
  expect(breadcrumbList).toBeInstanceOf(HTMLOListElement);
  expect(breadcrumbList).toBeInTheDocument();

  const firstButton = screen.getByTestId('name');
  expect(firstButton).toBeInstanceOf(HTMLButtonElement);
  expect(firstButton).toBeInTheDocument();

  const lastButton = screen.getByText('test-selected-item');
  expect(lastButton).toBeInstanceOf(HTMLButtonElement);
  expect(lastButton).toBeInTheDocument();
});

test('should display name', () => {
  getComponent();
  expect(screen.getByText(testName)).toBeInTheDocument();
});

test('should spread props into popover container', () => {
  getComponent({ ...popoverProps, isDefaultOpen: true });

  userEvent.click(screen.getByText(testSelectedItem));

  expect(screen.queryByTestId('popover-container')).toHaveStyle('max-width: 100px');
});

test('should display selectedItem', () => {
  getComponent();
  expect(screen.getByText(testSelectedItem)).toBeInTheDocument();
});

test('should call onNamePress when name pressed', () => {
  const onNamePressMock = jest.fn();
  getComponent({ onNamePress: onNamePressMock });
  expect(onNamePressMock).not.toHaveBeenCalled();

  userEvent.click(screen.getByText(testName));
  expect(onNamePressMock).toHaveBeenCalledTimes(1);
});

test('should not call onNamePress when current env button pressed', () => {
  const onNamePressMock = jest.fn();
  getComponent({ onNamePress: onNamePressMock });
  expect(onNamePressMock).not.toHaveBeenCalled();

  userEvent.click(screen.getByText(testSelectedItem));
  expect(onNamePressMock).not.toHaveBeenCalled();
});

test('should render items passed in props', async () => {
  getComponent();
  expect(screen.queryByRole('listbox')).not.toBeInTheDocument();
  expect(screen.queryByRole('option')).not.toBeInTheDocument();

  userEvent.click(screen.getByText(testSelectedItem));
  expect(screen.queryByRole('listbox')).toBeInTheDocument();
  expect(screen.queryAllByRole('option')).toHaveLength(3);
});

test('should render items with sections passed in props', () => {
  getSectionsComponent();
  expect(screen.queryByRole('listbox')).not.toBeInTheDocument();
  expect(screen.queryByRole('option')).not.toBeInTheDocument();

  userEvent.click(screen.getByText(testSelectedItem));
  const groups = screen.getAllByRole('group');
  expect(groups).toHaveLength(2);
  expect(screen.queryByRole('listbox')).toBeInTheDocument();
  expect(screen.queryAllByRole('option')).toHaveLength(6);

  groups.forEach((group, index) => {
    expect(() => within(group).getByText(itemsWithSections[index].name));
    itemsWithSections[index].options.forEach(opt => (
      expect(() => within(group).getByText(opt.name))
    ));
  });
});

test('should call onSelectionChange when env clicked', () => {
  const onSelectionChangeMock = jest.fn();
  getComponent({ onSelectionChange: onSelectionChangeMock });
  expect(onSelectionChangeMock).not.toHaveBeenCalled();

  userEvent.click(screen.getByText(testSelectedItem));
  userEvent.click(screen.getByText(items[0].name));
  expect(onSelectionChangeMock).toHaveBeenNthCalledWith(1, items[0].name);
});

test('should disable item if his hey passed in the disabledKeys prop', () => {
  getComponent({ disabledKeys: ['a'] });
  userEvent.click(screen.getByText(testSelectedItem));
  expect(screen.getByText(items[0].name)).toHaveClass('is-disabled');
});

test('should call onPopoverOpen if it is passed in the props', () => {
  const onPopoverOpenMock = jest.fn();
  getComponent({ onPopoverOpen: onPopoverOpenMock });
  expect(onPopoverOpenMock).not.toHaveBeenCalled();
  userEvent.click(screen.getByText(testSelectedItem));
  expect(onPopoverOpenMock).toHaveBeenCalled();
});

test('should call onPopoverClose if it is passed in the props', () => {
  const onPopoverCloseMock = jest.fn();
  getComponent({ onPopoverClose: onPopoverCloseMock });
  expect(onPopoverCloseMock).not.toHaveBeenCalled();
  userEvent.click(screen.getByText(testSelectedItem));
  userEvent.click(screen.getByText(testName));
  expect(onPopoverCloseMock).toHaveBeenCalled();
});

test('should close popover when other component clicked', () => {
  getComponent();
  userEvent.click(screen.getByText(testSelectedItem));

  expect(screen.queryByRole('listbox')).toBeInTheDocument();
  expect(screen.queryAllByRole('option')).toHaveLength(3);

  userEvent.click(screen.getByText(testName));
  expect(screen.queryByRole('listbox')).not.toBeInTheDocument();
  expect(screen.queryAllByRole('option')).not.toHaveLength(3);
});

test('should render current env node if passed in props', () => {
  const testSelectedItemId = 'testSelectedItemId';
  getComponent({ selectedItem: <div data-testid={testSelectedItemId} /> });
  expect(screen.getByTestId(testSelectedItemId)).toBeInTheDocument();
});

test('should show empty state in search if there are no results', () => {
  const testEmptySearchText = 'testEmptySearchText';
  getComponent({ emptySearchText: testEmptySearchText });
  userEvent.click(screen.getByText(testSelectedItem));
  userEvent.type(screen.getByRole('searchbox'), '111');
  expect(screen.getByText(testEmptySearchText)).toBeInTheDocument();
});

test('should have no accessibility violations', async () => {
  jest.useRealTimers();
  const { container } = getComponent();
  const results = await axe(container);

  expect(results).toHaveNoViolations();
});

test('should be open when isDefaultOpen is true', () => {
  getComponent({ isDefaultOpen: true });
  expect(screen.queryByRole('listbox')).toBeInTheDocument();
  expect(screen.queryAllByRole('option')).toHaveLength(3);
  userEvent.click(screen.getByText(testSelectedItem));
  expect(screen.queryByRole('listbox')).not.toBeInTheDocument();
  expect(screen.queryAllByRole('option')).not.toHaveLength(3);
});

test('should respond to onOpenChange', () => {
  const onOpenChange = jest.fn();
  getComponent({ onOpenChange });
  expect(onOpenChange).not.toHaveBeenCalled();
  userEvent.click(screen.getByText(testSelectedItem));
  expect(onOpenChange).toHaveBeenNthCalledWith(1, true);
  userEvent.click(screen.getByText(testSelectedItem));
  expect(onOpenChange).toHaveBeenNthCalledWith(2, false);
});

test('should add data-ids to environment button and org button', () => {
  getComponent();

  expect(screen.getByText(testSelectedItem)).toHaveAttribute('data-id', breadCrumbDataIds.environmentButton);
  expect(screen.getByText(testName)).toHaveAttribute('data-id', breadCrumbDataIds.orgButton);
});

test('should add data-id to dropdown list', () => {
  getComponent();

  userEvent.click(screen.getByText(testSelectedItem));

  expect(screen.getByRole('listbox', { name: 'Items List' })).toHaveAttribute('data-id', breadCrumbDataIds.dropdownList);
});

test('should hide section title if no search results within it', () => {
  getSectionsComponent();

  // Open popover
  userEvent.click(screen.getByText(testSelectedItem));
  // Search for option exclusive to only one section
  userEvent.type(screen.getByRole('searchbox'), 'Zod');

  // 'Heading 1' should not be rendered, but 'Heading 2' should be
  expect(screen.queryByText(itemsWithSections[0].name)).not.toBeInTheDocument();
  expect(screen.queryByText(itemsWithSections[1].name)).toBeInTheDocument();
});<|MERGE_RESOLUTION|>--- conflicted
+++ resolved
@@ -1,13 +1,6 @@
 import React from 'react';
 import { axe } from 'jest-axe';
-<<<<<<< HEAD
-import { Section } from 'react-stately';
-import userEvent from '@testing-library/user-event';
-
-import { render, screen } from '../../utils/testUtils/testWrapper';
-=======
 import { render, screen, within } from '../../utils/testUtils/testWrapper';
->>>>>>> 09dbc500
 import { EnvironmentBreadcrumb, Item, OverlayProvider } from '../../index';
 import { breadCrumbDataIds } from './EnvironmentBreadcrumb';
 
