import React from 'react';
import { axe } from 'jest-axe';
import { Section } from 'react-stately';
import { useListState } from '@react-stately/list';
import { render, screen } from '@testing-library/react';
<<<<<<< HEAD
=======
import { Section } from '@react-stately/collections';
import userEvent from '@testing-library/user-event';
>>>>>>> 09dbc500

import ListBox from '.';
import { Item } from '../../index';

const testId = 'test-label';

const items = [
  { name: 'a' },
  { name: 'b' },
  { name: 'c' },
];

const itemsWithSections = [
  { name: 'Heading 1',
    options: [
      { name: 'Foo' },
      { name: 'Bar' },
      { name: 'Baz' },
    ] },
];

const defaultProps = {
  'data-testid': testId,
  'aria-label': 'listbox',
  'aria-labelledby': 'label',
  items,
};

const defaultWithSectionsProps = {
  'data-testid': testId,
  'aria-label': 'listbox',
  'aria-labelledby': 'label',
  items: itemsWithSections,
};

const ListBoxWithState = (props) => {
  const state = useListState(props);

  return (
    <ListBox {...props} state={state}>
      {item => <Item key={item.name} data-id={item.name}>{item.name}</Item>}
    </ListBox>
  );
};

const ListBoxWithSections = (props) => {
  const state = useListState(props);

  return (
    <ListBox {...props} state={state} />
  );
};

const getComponent = (props = {}) => render((
  <ListBoxWithState {...defaultProps} {...props} />
));

const getSectionsComponent = (props = {}) => render((
  <ListBoxWithSections {...defaultWithSectionsProps} {...props}>
    {section => (
      // eslint-disable-next-line testing-library/no-node-access
      <Section key={section.name} title={section.name} items={section.options}>
        {/* eslint-disable-next-line testing-library/no-node-access */}
        {item => <Item key={item.name} childItems={item.options}>{item.name}</Item>}
      </Section>
    )}
  </ListBoxWithSections>
));

let offsetWidth;
let offsetHeight;
let scrollHeight;
const onSelectionChange = jest.fn();

beforeAll(() => {
  offsetWidth = jest.spyOn(window.HTMLElement.prototype, 'clientWidth', 'get').mockImplementation(() => 1000);
  offsetHeight = jest.spyOn(window.HTMLElement.prototype, 'clientHeight', 'get').mockImplementation(() => 1000);
  scrollHeight = jest.spyOn(window.HTMLElement.prototype, 'scrollHeight', 'get').mockImplementation(() => 48);
  jest.spyOn(window, 'requestAnimationFrame').mockImplementation(cb => cb());
  jest.useFakeTimers();
});

afterEach(() => {
  onSelectionChange.mockClear();
});

afterAll(() => {
  offsetWidth.mockReset();
  offsetHeight.mockReset();
  scrollHeight.mockReset();
});

test('default listbox', () => {
  getComponent();
  const listbox = screen.getByRole('listbox');
  expect(listbox).toBeInTheDocument();
});

test('should have no accessibility violations', async () => {
  jest.useRealTimers();
  const { container } = getComponent();
  const results = await axe(container);
  expect(results).toHaveNoViolations();
});

test('renders sections and items within section', () => {
  getSectionsComponent();
  const listbox = screen.getByRole('listbox');
  expect(listbox).toBeInTheDocument();
  const section = screen.getByRole('group');
  expect(section).toBeInTheDocument();

  const options = screen.getAllByRole('option');
  expect(options.length).toBe(itemsWithSections[0].options.length);
});

test('should have is-focused class when hover', () => {
  getSectionsComponent();
  const options = screen.getAllByRole('option');

  expect(options[0]).not.toHaveClass('is-focused');
  userEvent.hover(options[0]);
  expect(options[0]).toHaveClass('is-focused');
  userEvent.hover(options[1]);
  expect(options[0]).not.toHaveClass('is-focused');
  expect(options[1]).toHaveClass('is-focused');
});<|MERGE_RESOLUTION|>--- conflicted
+++ resolved
@@ -3,11 +3,7 @@
 import { Section } from 'react-stately';
 import { useListState } from '@react-stately/list';
 import { render, screen } from '@testing-library/react';
-<<<<<<< HEAD
-=======
-import { Section } from '@react-stately/collections';
 import userEvent from '@testing-library/user-event';
->>>>>>> 09dbc500
 
 import ListBox from '.';
 import { Item } from '../../index';
