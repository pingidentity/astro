import React, { forwardRef } from 'react';
import MenuDown from 'mdi-react/MenuDownIcon';
<<<<<<< HEAD
import PropTypes from 'prop-types';
import { HiddenSelect } from 'react-aria';
=======
import { v4 as uuid } from 'uuid';
>>>>>>> 329e3d88

import { ariaAttributesBasePropTypes, getAriaAttributeProps } from '../../utils/devUtils/props/ariaAttributes';
import statuses from '../../utils/devUtils/constants/statuses';
import Box from '../Box';
import Button from '../Button';
import FieldHelperText from '../FieldHelperText';
import Icon from '../Icon';
import Label from '../Label';
import { modes } from '../Label/constants';
import Loader from '../Loader';
import Text from '../Text';

/**
 * Select field (dropdown) that does not rely on native browser or mobile implementations.
 *
 * Utilizes [useSelect](https://react-spectrum.adobe.com/react-aria/useSelect.html) from React Aria
 * and [useSelectState](https://react-spectrum.adobe.com/react-stately/useSelectState.html) from
 * React Stately.
 */
const SelectFieldBase = forwardRef(({
  columnStyleProps,
  defaultText,
  fieldContainerProps,
  fieldControlProps,
  fieldLabelProps,
  helperText,
  isLoadingInitial,
  label,
  labelMode,
  name,
  overlay,
  placeholder,
  slots,
  state,
  status,
  trigger,
  triggerProps,
  triggerRef,
  valueProps,
  ...others
}, ref) => {
  const { ariaProps } = getAriaAttributeProps(others);

  const helperTextId = uuid();

  const defaultTrigger = (
    <Box className={fieldControlProps.className} variant="forms.input.container">
      <Button
        className={fieldControlProps.className}
        ref={triggerRef}
        variant="forms.select"
        aria-describedby={helperText && helperTextId}
        {...triggerProps}
        {...ariaProps}
      >
        <Box as="span" variant="forms.select.currentValue" {...valueProps}>
          {/* Use selectedItem.props.value if item text in selectedfield
              should differ from the option text */}
          {
            state.selectedItem
              ? state.selectedItem.rendered
              : <Text variant="placeholder">{labelMode === modes.FLOAT ? '' : placeholder || defaultText}</Text>
          }
        </Box>
        {isLoadingInitial && <Loader variant="loader.withinInput" />}
        <Box as="span" aria-hidden="true" variant="forms.select.arrow">
          <Icon
            icon={MenuDown}
            sx={
              state.isOpen
                ? { transform: 'rotate(180deg)' }
                : null
            }
          />
        </Box>
      </Button>
      {slots?.inContainer}
    </Box>
  );

  return (
    <Box ref={ref} variant="forms.input.wrapper" {...fieldContainerProps} sx={{ ...columnStyleProps?.sx, ...fieldContainerProps?.sx }}>
      {/* Actual label is applied to the hidden select */}
      <Label {...fieldLabelProps}>{label}</Label>
      <HiddenSelect
        state={state}
        triggerRef={triggerRef}
        label={label}
        name={name}
        isDisabled
      />
      {trigger || defaultTrigger}
      {overlay}
      {
        helperText &&
        <FieldHelperText status={status} id={helperTextId}>
          {helperText}
        </FieldHelperText>
      }
    </Box>
  );
});

SelectFieldBase.propTypes = {
  /** Default text rendered if no option is selected. Deprecated. */
  defaultText: PropTypes.string,
  /** Text rendered below the input. */
  helperText: PropTypes.node,
  /** The label for the select element. */
  label: PropTypes.node,
  /** Determines the textarea status indicator and helper text styling. Eg. float. */
  labelMode: PropTypes.oneOf(Object.values(modes)),
  /** The name for the select element, used when submitting a form. */
  name: PropTypes.string,
  /** Temporary text that occupies the text input when it is empty. */
  placeholder: PropTypes.string,
  /** Determines the type of label applied to the component. */
  status: PropTypes.oneOf(Object.values(statuses)),
  /** Determines whether to use column styles. */
  columnStyleProps: PropTypes.oneOfType([PropTypes.bool, PropTypes.shape({})]),
  /** Determines props that applied to root container. */
  fieldContainerProps: PropTypes.shape({
    sx: PropTypes.shape({}),
  }),
  /** Determines props that applied to control field. */
  fieldControlProps: PropTypes.shape({
    className: PropTypes.string,
  }),
  /** Determines props that applied to label of field. */
  fieldLabelProps: PropTypes.shape({}),
  /** Determines whether elements are loading and whether they haven't already appeared in list. */
  isLoadingInitial: PropTypes.bool,
  /** Container for list with options */
  overlay: PropTypes.node,
  /** State returned by useSelectState */
  state: PropTypes.shape({
    isOpen: PropTypes.bool,
    selectedItem: PropTypes.shape({
      rendered: PropTypes.node,
    }),
  }),
  /** Provides a way to insert markup in specified places. */
  slots: PropTypes.shape({
    /** The given node will be inserted into the field container. */
    inContainer: PropTypes.node,
  }),
  /** Control for interaction with SelectField */
  trigger: PropTypes.node,
  /** Props for the popup trigger element. */
  triggerProps: PropTypes.shape({}),
  /** Determines ref that applied to control */
  triggerRef: PropTypes.shape({}),
  /** Props for the element representing the selected value. */
  valueProps: PropTypes.shape({}),
  ...ariaAttributesBasePropTypes,
};

export default SelectFieldBase;<|MERGE_RESOLUTION|>--- conflicted
+++ resolved
@@ -1,11 +1,8 @@
-import React, { forwardRef } from 'react';
+import React, { forwardRef, useMemo } from 'react';
 import MenuDown from 'mdi-react/MenuDownIcon';
-<<<<<<< HEAD
 import PropTypes from 'prop-types';
 import { HiddenSelect } from 'react-aria';
-=======
 import { v4 as uuid } from 'uuid';
->>>>>>> 329e3d88
 
 import { ariaAttributesBasePropTypes, getAriaAttributeProps } from '../../utils/devUtils/props/ariaAttributes';
 import statuses from '../../utils/devUtils/constants/statuses';
@@ -49,7 +46,7 @@
 }, ref) => {
   const { ariaProps } = getAriaAttributeProps(others);
 
-  const helperTextId = uuid();
+  const helperTextId = useMemo(() => uuid(), []);
 
   const defaultTrigger = (
     <Box className={fieldControlProps.className} variant="forms.input.container">
