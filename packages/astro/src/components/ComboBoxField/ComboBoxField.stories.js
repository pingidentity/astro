<<<<<<< HEAD
import React, { useState, useMemo } from 'react';
import { useAsyncList } from 'react-stately';
=======
import React, { useState } from 'react';
import { action } from '@storybook/addon-actions';
>>>>>>> 09dbc500
import { useFilter } from '@react-aria/i18n';
import { action } from '@storybook/addon-actions';

import { Item, OverlayProvider, Section } from '../../';
import { ariaAttributeBaseArgTypes } from '../../utils/devUtils/props/ariaAttributes';
import ComboBoxField from './ComboBoxField';
import loadingStates from '../../utils/devUtils/constants/loadingStates';

const items = [
  { name: 'Aardvark', id: '1' },
  { name: 'Kangaroo', id: '2' },
  { name: 'Snake', id: '3' },
];

const animals = [
  { name: 'Aardvark', id: '1' },
  { name: 'Kangaroo', id: '2' },
  { name: 'Snake', id: '3' },
  { name: 'Snail', id: '4' },
  { name: 'Slug', id: '5' },
  { name: 'Crow', id: '6' },
  { name: 'Dog', id: '7' },
  { name: 'Crab', id: '8' },
  { name: 'Fish', id: '9' },
  { name: 'Turtle', id: '10' },
  { name: 'Mouse', id: '11' },
  { name: 'Banana', id: '12' },
  { name: 'Shark', id: '13' },
  { name: 'Gorilla', id: '14' },
  { name: 'Goat', id: '15' },
];

const withSection = [
  {
    name: 'Animals',
    children: [
      { name: 'Raccoon' },
      { name: 'Kangaroo' },
      { name: 'Opossum' },
    ],
  },
  {
    name: 'People',
    children: [
      { name: 'Michael' },
      { name: 'Dwight' },
      { name: 'Creed' },
    ],
  },
];

const actions = {
  onOpenChange: action('onOpenChange'),
  onInputChange: action('onInputChange'),
  onSelectionChange: action('onSelectionChange'),
  onBlur: action('onBlur'),
  onFocus: action('onFocus'),
  onLoadMore: action('onLoadMore'),
};

export default {
  title: 'Form/ComboBoxField',
  component: ComboBoxField,
  parameters: {
    docs: {
      source: {
        type: 'code',
      },
    },
  },
  argTypes: {
    label: {
      control: {
        type: 'text',
      },
      defaultValue: 'Example label',
    },
    placeholder: {},
    id: {},
    defaultItems: {
      defaultValue: items,
    },
    defaultSelectedKey: {},
    defaultInputValue: {},
    disabledKeys: {
      defaultValue: ['Snake'],
    },
    direction: {},
    menuTrigger: {},
    isRequired: {},
    hasCustomValue: {},
    hasNoEmptySelection: {},
    isNotFlippable: {},
    hasAutoFocus: {},
    hasNoStatusIndicator: {},
    isReadOnly: {},
    isDisabled: {},
    loadingState: {
      control: {
        type: 'select',
        options: loadingStates,
      },
    },
    selectedKey: {
      control: {
        type: 'none',
      },
    },
    inputValue: {
      control: {
        type: 'none',
      },
    },
    items: {
      control: {
        type: 'none',
      },
    },
    isOpen: {
      control: {
        type: 'none',
      },
    },
    ...ariaAttributeBaseArgTypes,
  },
};

export const Default = args => (
  <OverlayProvider>
    <ComboBoxField {...actions} {...args} >
      {item => <Item key={item.name} data-id={item.name}>{item.name}</Item>}
    </ComboBoxField>
  </OverlayProvider>
);

export const WithSections = args => (
  <OverlayProvider>
    <ComboBoxField label="Example label" items={withSection} {...args} >
      {section => (
        <Section key={section.name} items={section.children} title={section.name}>
          {item => <Item key={item.name}>{item.name}</Item>}
        </Section>
      )}
    </ComboBoxField>
  </OverlayProvider>
);

export const AsyncLoading = () => {
  // This example uses `useAsyncList` from "@react-stately/data"
  const list = useAsyncList({
    async load({ signal, cursor, filterText }) {
      if (cursor) {
        // eslint-disable-next-line
        cursor = cursor.replace(/^http:\/\//i, 'https://');
      }

      // If no cursor is available, then we're loading the first page,
      // filtering the results returned via a query string that
      // mirrors the ComboBox input text.
      // Otherwise, the cursor is the next URL to load,
      // as returned from the previous page.
      const res = await fetch(
        cursor || `https://swapi.dev/api/people/?search=${filterText}`,
        { signal },
      );
      const json = await res.json();
      // The API is too fast sometimes, so make it take longer so we can see the loader
      await new Promise(resolve => setTimeout(resolve, cursor ? 2000 : 3000));

      return {
        items: json.results,
        cursor: json.next,
      };
    },
  });

  return (
    <OverlayProvider>
      <ComboBoxField
        {...actions}
        label="Example label"
        items={list.items}
        inputValue={list.filterText}
        onInputChange={list.setFilterText}
        loadingState={list.loadingState}
        onLoadMore={list.loadMore}
      >
        {item => <Item key={item.name}>{item.name}</Item>}
      </ComboBoxField>
    </OverlayProvider>
  );
};

export const ControlledInput = () => {
  const [inputValue, setInputValue] = useState('');

  return (
    <OverlayProvider>
      <ComboBoxField
        label="Example label"
        defaultItems={items}
        {...actions}
        inputValue={inputValue}
        onInputChange={setInputValue}
      >
        {item => <Item key={item.name}>{item.name}</Item>}
      </ComboBoxField>
    </OverlayProvider>
  );
};

export const ControlledMenu = () => {
  const [isOpen, setIsOpen] = useState(false);

  // Use menuTrigger="manual" if you don't want open change events to fire on input / focus
  return (
    <OverlayProvider>
      <ComboBoxField
        label="Example label"
        defaultItems={items}
        {...actions}
        isOpen={isOpen}
        onOpenChange={setIsOpen}
      >
        {item => <Item key={item.name}>{item.name}</Item>}
      </ComboBoxField>
    </OverlayProvider>
  );
};

export const ControlledSelection = () => {
  const [selectedKey, setSelectedKey] = useState('');

  return (
    <OverlayProvider>
      <ComboBoxField
        label="Example label"
        defaultItems={items}
        {...actions}
        selectedKey={selectedKey}
        onSelectionChange={setSelectedKey}
      >
        {item => <Item key={item.name}>{item.name}</Item>}
      </ComboBoxField>
    </OverlayProvider>
  );
};

export const ControlledFiltering = () => {
  // import { useFilter } from '@react-aria/i18n'
  const { startsWith } = useFilter({ sensitivity: 'base' });

  const [fieldState, setFieldState] = useState({
    inputValue: '',
    selectedKey: '',
    itemsList: items,
  });

  const onSelectionChange = (key) => {
    const selectedItem = items.filter(({ id }) => id === key);
    setFieldState({
      inputValue: selectedItem?.name,
      selectedKey: key,
      itemsList: items.filter(item =>
        startsWith(item.name, selectedItem?.name ?? ''),
      ),
    });
  };

  const onInputChange = (value) => {
    setFieldState((oldValues => ({
      inputValue: value,
      selectedKey: value === '' ? null : oldValues.selectedKey,
      itemsList: items.filter(item => startsWith(item.name, value)),
    })));
  };

  const onOpenChange = (isOpen, menuTrigger) => {
    if (menuTrigger === 'manual' && isOpen) {
      setFieldState(oldValues => ({
        inputValue: oldValues.inputValue,
        selectedKey: oldValues.selectedKey,
        itemsList: items,
      }));
    }
  };

  return (
    <OverlayProvider>
      <ComboBoxField
        label="Example label"
        {...actions}
        items={fieldState.itemsList}
        inputValue={fieldState.inputValue}
        selectedKey={fieldState.selectedKey}
        onInputChange={onInputChange}
        onSelectionChange={onSelectionChange}
        onOpenChange={onOpenChange}
      >
        {item => <Item key={item.name}>{item.name}</Item>}
      </ComboBoxField>
    </OverlayProvider>
  );
};

export const ControlledWithCustomValue = () => {
  const [inputValue, setInputValue] = useState('');

  return (
    <OverlayProvider>
      <ComboBoxField
        label="Example label"
        defaultItems={items}
        {...actions}
        inputValue={inputValue}
        selectedKey={inputValue}
        onInputChange={setInputValue}
        onSelectionChange={setInputValue}
        hasCustomValue
      >
        {item => <Item key={item.name}>{item.name}</Item>}
      </ComboBoxField>
    </OverlayProvider>
  );
};

export const WithCustomInputValue = () => (
  <OverlayProvider>
    <ComboBoxField
      label="Example label"
      defaultItems={items}
      hasCustomValue
    >
      {item => <Item key={item.id} textValue={item.id}>{item.name}</Item>}
    </ComboBoxField>
  </OverlayProvider>
);

export const AllowCustomValue = () => (
  <OverlayProvider>
    <ComboBoxField label="Example label" defaultItems={items} hasCustomValue {...actions}>
      {item => <Item key={item.name}>{item.name}</Item>}
    </ComboBoxField>
  </OverlayProvider>
);

export const DisabledKeys = () => (
  <OverlayProvider>
    <ComboBoxField
      label="Example label"
      defaultItems={items}
      disabledKeys={['Aardvark']}
      {...actions}
    >
      {item => <Item key={item.name}>{item.name}</Item>}
    </ComboBoxField>
  </OverlayProvider>
);

export const FocusMenuTrigger = () => (
  <OverlayProvider>
    <ComboBoxField
      label="Example label"
      defaultItems={items}
      menuTrigger="focus"
      {...actions}
    >
      {item => <Item key={item.name}>{item.name}</Item>}
    </ComboBoxField>
  </OverlayProvider>
);

export const Disabled = () => (
  <OverlayProvider>
    <ComboBoxField label="Example label" defaultItems={items} isDisabled {...actions}>
      {item => <Item key={item.name}>{item.name}</Item>}
    </ComboBoxField>
  </OverlayProvider>
);

export const HelperText = () => (
  <OverlayProvider>
    <ComboBoxField
      label="Example label"
      defaultItems={items}
      helperText="focus"
      status="error"
      {...actions}
    >
      {item => <Item key={item.name}>{item.name}</Item>}
    </ComboBoxField>
  </OverlayProvider>
);

export const ReadOnly = () => (
  <OverlayProvider>
    <ComboBoxField label="Example label" defaultItems={items} isReadOnly {...actions}>
      {item => <Item key={item.name}>{item.name}</Item>}
    </ComboBoxField>
  </OverlayProvider>
);

export const Required = () => (
  <OverlayProvider>
    <ComboBoxField label="Example label" defaultItems={items} isRequired {...actions}>
      {item => <Item key={item.name}>{item.name}</Item>}
    </ComboBoxField>
  </OverlayProvider>
);

export const WithoutStatusIndicator = () => (
  <OverlayProvider>
    <ComboBoxField label="Example label" defaultItems={items} hasNoStatusIndicator {...actions}>
      {item => <Item key={item.name}>{item.name}</Item>}
    </ComboBoxField>
  </OverlayProvider>
);

export const WithCustomHeight = () => (
  <OverlayProvider>
    <ComboBoxField label="Example label" defaultItems={animals} scrollBoxProps={{ maxHeight: '75px' }} {...actions}>
      {item => <Item key={item.name}>{item.name}</Item>}
    </ComboBoxField>
  </OverlayProvider>
);

export const CustomDefaultFilter = () => {
  const { startsWith } = useFilter({ sensitivity: 'base' });

  return (
    <OverlayProvider>
      <ComboBoxField label="Example label" defaultItems={animals} defaultFilter={startsWith} {...actions}>
        {item => <Item key={item.name}>{item.name}</Item>}
      </ComboBoxField>
    </OverlayProvider>
  );
};

export const ControlledWithAddOption = () => {
  const [options, setOptions] = useState(items);
  const [inputValue, setInputValue] = useState('');
  const [selectedKey, setSelectedKey] = useState('');

  const onSelectionChange = (key) => {
    // Add new option to options array
    if (key && !options.find(({ name }) => name === key)) {
      setOptions([...options, { key, name: key }]);
    }
    setInputValue(key);
    setSelectedKey(key);
  };

  return (
    <OverlayProvider>
      <ComboBoxField
        label="Example label"
        defaultItems={options}
        {...actions}
        inputValue={inputValue}
        selectedKey={selectedKey}
        onInputChange={setInputValue}
        onSelectionChange={onSelectionChange}
        hasAddOption
      >
        {item => <Item key={item.name}>{item.name}</Item>}
      </ComboBoxField>
    </OverlayProvider>
  );
};<|MERGE_RESOLUTION|>--- conflicted
+++ resolved
@@ -1,10 +1,6 @@
-<<<<<<< HEAD
-import React, { useState, useMemo } from 'react';
+
+import React, { useState } from 'react';
 import { useAsyncList } from 'react-stately';
-=======
-import React, { useState } from 'react';
-import { action } from '@storybook/addon-actions';
->>>>>>> 09dbc500
 import { useFilter } from '@react-aria/i18n';
 import { action } from '@storybook/addon-actions';
 
