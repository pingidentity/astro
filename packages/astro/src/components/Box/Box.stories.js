import React from 'react';
import Box from '.';
<<<<<<< HEAD
=======
import { SelectField, Item, TextField } from '../../index';
>>>>>>> 0fc22972
import { flatColorList } from '../../styles/colors.js';

export default {
  title: 'Box',
  component: Box,
  argTypes: {
    bg: {
      control: {
        type: 'select',
        options: flatColorList.map(([colorName]) => colorName),
      },
      defaultValue: 'active',
    },
  },
};

export const Default = ({ ...args }) => (
  <Box bg="active" width="100%" p="xl" {...args}>
    <Box width={30} height={15} m="sm" bg="success.bright" />
    <Box width={100} height={50} m="sm" bg="critical.bright" />
    <Box width={190} height={45} m="sm" bg="warning.bright" />
  </Box>
);

<<<<<<< HEAD
export const Default = ({ ...args }) => (
  <Box bg="active" width="100%" p="xl" {...args}>
    <Box width={30} height={15} m="sm" bg="success.bright" />
    <Box width={100} height={50} m="sm" bg="critical.bright" />
    <Box width={190} height={45} m="sm" bg="warning.bright" />
=======
export const Disabled = ({ ...args }) => (
  <Box bg="white" isDisabled sx={{ border: '1px solid', borderColor: 'neutral.80' }} width="100%" p="xl" {...args}>
    <TextField
      id="custom-id"
      name="custom-name"
      label="Example Label"
    />
    <br />
    <SelectField label="What's your favorite color?" labelMode="float">
      <Item key="red">Red</Item>
      <Item key="blue">Blue</Item>
      <Item key="yellow">Yellow</Item>
    </SelectField>
>>>>>>> 0fc22972
  </Box>
);

Disabled.args = {
  isDisabled: {
    defaultValue: true,
  },
  bg: {
    control: {
      type: 'select',
      options: flatColorList.map(([colorName]) => colorName),
    },
    defaultValue: 'white',
  },
};

export const BoxesWithGaps = () => (
  <Box gap="xs">
    <Box bg="accent.5" isRow gap="xl" justifyContent="center">
      <Box width={10} height={50} bg="decorativeLight.1" />
      <Box width={10} height={50} bg="decorativeLight.2" />
      <Box width={10} height={50} bg="decorativeLight.3" />
      <Box width={10} height={50} bg="decorativeLight.4" />
      <Box width={10} height={50} bg="decorativeLight.5" />
      <Box width={10} height={50} bg="decorativeLight.6" />
      <Box width={10} height={50} bg="decorativeLight.7" />
      <Box width={10} height={50} bg="decorativeLight.8" />
      <Box width={10} height={50} bg="decorativeLight.9" />
      <Box width={10} height={50} bg="decorativeLight.10" />
    </Box>
    <Box bg="accent.50" isRow gap="lg" justifyContent="center">
      <Box width={10} height={50} bg="decorative.1" />
      <Box width={10} height={50} bg="decorative.2" />
      <Box width={10} height={50} bg="decorative.3" />
      <Box width={10} height={50} bg="decorative.4" />
      <Box width={10} height={50} bg="decorative.5" />
      <Box width={10} height={50} bg="decorative.6" />
      <Box width={10} height={50} bg="decorative.7" />
      <Box width={10} height={50} bg="decorative.8" />
      <Box width={10} height={50} bg="decorative.9" />
      <Box width={10} height={50} bg="decorative.10" />
    </Box>

    <Box bg="accent.90" isRow gap="md" justifyContent="center">
      <Box width={10} height={50} bg="decorativeDark.1" />
      <Box width={10} height={50} bg="decorativeDark.2" />
      <Box width={10} height={50} bg="decorativeDark.3" />
      <Box width={10} height={50} bg="decorativeDark.4" />
      <Box width={10} height={50} bg="decorativeDark.5" />
      <Box width={10} height={50} bg="decorativeDark.6" />
      <Box width={10} height={50} bg="decorativeDark.7" />
      <Box width={10} height={50} bg="decorativeDark.8" />
      <Box width={10} height={50} bg="decorativeDark.9" />
      <Box width={10} height={50} bg="decorativeDark.10" />
    </Box>

  </Box>
);<|MERGE_RESOLUTION|>--- conflicted
+++ resolved
@@ -1,9 +1,6 @@
 import React from 'react';
 import Box from '.';
-<<<<<<< HEAD
-=======
 import { SelectField, Item, TextField } from '../../index';
->>>>>>> 0fc22972
 import { flatColorList } from '../../styles/colors.js';
 
 export default {
@@ -28,13 +25,6 @@
   </Box>
 );
 
-<<<<<<< HEAD
-export const Default = ({ ...args }) => (
-  <Box bg="active" width="100%" p="xl" {...args}>
-    <Box width={30} height={15} m="sm" bg="success.bright" />
-    <Box width={100} height={50} m="sm" bg="critical.bright" />
-    <Box width={190} height={45} m="sm" bg="warning.bright" />
-=======
 export const Disabled = ({ ...args }) => (
   <Box bg="white" isDisabled sx={{ border: '1px solid', borderColor: 'neutral.80' }} width="100%" p="xl" {...args}>
     <TextField
@@ -48,7 +38,6 @@
       <Item key="blue">Blue</Item>
       <Item key="yellow">Yellow</Item>
     </SelectField>
->>>>>>> 0fc22972
   </Box>
 );
 
