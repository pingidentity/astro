--- conflicted
+++ resolved
@@ -6,12 +6,7 @@
 import { mergeProps, useNumberField } from 'react-aria';
 import { useNumberFieldState } from 'react-stately';
 import { useLocale } from '@react-aria/i18n';
-<<<<<<< HEAD
-=======
-import { mergeProps } from '@react-aria/utils';
-import omit from 'lodash/omit';
 import { v4 as uuid } from 'uuid';
->>>>>>> 329e3d88
 
 import {
   Box,
@@ -122,7 +117,7 @@
   };
   inputProps['aria-roledescription'] = null;
 
-  const helperTextId = uuid();
+  const helperTextId = useMemo(() => uuid(), []);
 
   return (
     <Box {...fieldContainerProps}>
