--- conflicted
+++ resolved
@@ -37,13 +37,8 @@
     <ChipContext.Provider value={{ bg }}>
       <Box
         isRow
-<<<<<<< HEAD
         variant="chip.baseChip"
-        sx={isUppercase && { paddingBottom: '3px' }}
-=======
-        variant="boxes.chip"
         sx={sx}
->>>>>>> 0bb6880e
         ref={ref}
         {...props}
       >
