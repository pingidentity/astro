--- conflicted
+++ resolved
@@ -6,11 +6,7 @@
 import { useLayoutEffect, useResizeObserver } from '@react-aria/utils';
 import { useListState } from '@react-stately/list';
 
-<<<<<<< HEAD
-import { Box, FieldHelperText, Badge, Icon, IconButton, PopoverContainer, ScrollBox, Text, TextField } from '../../';
-=======
-import { Box, Chip, Icon, IconButton, PopoverContainer, ScrollBox, Text, TextField } from '../../';
->>>>>>> 329e3d88
+import { Box, Badge, Icon, IconButton, PopoverContainer, ScrollBox, Text, TextField } from '../../';
 import { ariaAttributesBasePropTypes, getAriaAttributeProps } from '../../utils/devUtils/props/ariaAttributes';
 import { usePropWarning } from '../../hooks';
 import ListBox from '../ListBox';
