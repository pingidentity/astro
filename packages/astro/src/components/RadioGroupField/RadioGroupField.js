import React, { forwardRef } from 'react';

import PropTypes from 'prop-types';
<<<<<<< HEAD
import { useRadioGroup } from 'react-aria';
import { useRadioGroupState } from 'react-stately';
=======
import { v4 as uuid } from 'uuid';
>>>>>>> 329e3d88

import { Box, FieldHelperText, Label } from '../../';
import { ariaAttributesBasePropTypes } from '../../utils/devUtils/props/ariaAttributes';
import { useStatusClasses, usePropWarning } from '../../hooks';
import ORIENTATION from '../../utils/devUtils/constants/orientation';
import { RadioContext } from '../RadioField';
import statuses from '../../utils/devUtils/constants/statuses';

/**
 * Radio group component for a single-choice list of options.
 *
 * Utilizes [useRadioGroup](https://react-spectrum.adobe.com/react-aria/useRadioGroup.html) from
 * React Aria and
 * [useRadioGroupState](https://react-spectrum.adobe.com/react-stately/useRadioGroupState.html)
 * from React Stately.
 */
const RadioGroupField = forwardRef((props, ref) => {
  const {
    children,
    className,
    helperText,
    isDisabled,
    isRequired,
    hintText,
    label,
    orientation,
    status,
  } = props;

  const state = useRadioGroupState(props);
  const { radioGroupProps, labelProps } = useRadioGroup(props, state);
  const { classNames } = useStatusClasses(className, {
    'is-horizontal': orientation === ORIENTATION.HORIZONTAL,
  });
  usePropWarning(props, 'disabled', 'isDisabled');

  const unhandledAriaProps = {
    'aria-controls': props['aria-controls'],
  };

  const helperTextId = uuid();

  return (
    <Box
      ref={ref}
      className={classNames}
      {...unhandledAriaProps}
      {...radioGroupProps}
    >
      <Label isDisabled={isDisabled} hintText={hintText} isRequired={isRequired} variant="forms.label.radioGroup" {...labelProps}>
        {label}
      </Label>
      <Box
        variant="forms.radioGroupWrapper"
        isRow={orientation === ORIENTATION.HORIZONTAL}
        aria-labelledby={helperText && helperTextId}
        data-testid="radioGroupWrapper"
      >
        <RadioContext.Provider value={{ isDisabled, ...state }}>
          {children}
        </RadioContext.Provider>
      </Box>
      {
        helperText &&
        <FieldHelperText status={status} sx={{ pt: 'xs' }} id={helperTextId}>
          {helperText}
        </FieldHelperText>
      }
    </Box>
  );
});

RadioGroupField.propTypes = {
  /** The name of the RadioGroupField, used when submitting an HTML form. See [MDN](https://developer.mozilla.org/en-US/docs/Web/HTML/Element/input#name_and_radio_buttons). */
  name: PropTypes.string,
  /** The current value (controlled). */
  value: PropTypes.string,
  /** The default value (uncontrolled). */
  defaultValue: PropTypes.string,
  /** Text to display after the radio group label. Useful for errors or other info. */
  helperText: PropTypes.node,
  /** If present this prop will cause a help hint to render in the label of the field. */
  hintText: PropTypes.string,
  /** Determines the arrangement of the radios. */
  orientation: PropTypes.oneOf(['horizontal', 'vertical']),
  /** Determines the helper text styling. */
  status: PropTypes.oneOf(Object.values(statuses)),
  /**
   * Handler that is called when the value changes.
   *
   * `(newValue) => void`
   */
  onChange: PropTypes.func,
  /** Whether the radio group is disabled. */
  isDisabled: PropTypes.bool,
  /** Whether user input is required on the input before form submission. */
  isRequired: PropTypes.bool,
  /**
   * The content to display as the label. If not set, It is recommended to set an aria-label or
   * aria-labelledby attribute for accessibility.
  */
  label: PropTypes.node,
  /** The element's unique identifier. See [MDN](https://developer.mozilla.org/en-US/docs/Web/HTML/Global_attributes/id). */
  id: PropTypes.string,
  ...ariaAttributesBasePropTypes,
};

RadioGroupField.displayName = 'RadioGroupField';

export default RadioGroupField;<|MERGE_RESOLUTION|>--- conflicted
+++ resolved
@@ -1,12 +1,8 @@
 import React, { forwardRef } from 'react';
-
 import PropTypes from 'prop-types';
-<<<<<<< HEAD
 import { useRadioGroup } from 'react-aria';
 import { useRadioGroupState } from 'react-stately';
-=======
 import { v4 as uuid } from 'uuid';
->>>>>>> 329e3d88
 
 import { Box, FieldHelperText, Label } from '../../';
 import { ariaAttributesBasePropTypes } from '../../utils/devUtils/props/ariaAttributes';
@@ -47,7 +43,7 @@
     'aria-controls': props['aria-controls'],
   };
 
-  const helperTextId = uuid();
+  const helperTextId = useMemo(() => uuid(), []);
 
   return (
     <Box
