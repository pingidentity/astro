// This file has been modified for releasing a beta version. Some steps have been removed that will need to go back in when v4 is out of beta.
pipeline {
  agent {
    label 'ui-library-cdn-deploy'
  }
  stages {
    stage('npm-publish') {
      steps {
        dir("${env.WORKSPACE}/packages/ui-library") {
          container('node-builder') {
            echo 'Building & publishing ui-library'
            configFileProvider([configFile(fileId: 'NPM_SETTINGS_FOR_ART01', targetLocation: '.npmrc')]) {
              sh """
                make package
                npm publish --tag beta;
              """
            }
          }
        }
      }
      post {
        always {
          archiveArtifacts artifacts: "packages/ui-library/build-css/**", fingerprint: true
        }
      }
    }
  }
  post {
    success {
      container('node-builder') {
        withAWS(region: 'us-east-2', role: 'test-k8s-cdn-deployer', roleAccount: '208980577242') {
          withAWS(region: 'us-east-2', role: 'test-cdn-deploy-role', roleAccount: '208980577242') {
            s3Upload(bucket:'pingidentity-test-assets-us-east-2', path:'ux/ui-library/', file: "${env.WORKSPACE}/packages/ui-library/build-css/")
          }
        }
        withAWS(region: 'us-east-2', role: 'ort-k8s-cdn-deployer', roleAccount: '208980577242') {
          withAWS(region: 'us-east-2', role: 'ort-cdn-deploy-role', roleAccount: '208980577242') {
            s3Upload(bucket:'pingidentity-staging-assets-us-east-2', path:'ux/ui-library/', file: "${env.WORKSPACE}/packages/ui-library/build-css/")
          }
        }
        withAWS(region: 'us-east-2', role: 'prod-k8s-cdn-deployer', roleAccount: '208980577242') {
          withAWS(region: 'us-east-2', role: 'prod-cdn-deploy-role', roleAccount: '208980577242') {
            s3Upload(bucket:'pingidentity-prod-assets-us-east-2', path:'ux/ui-library/', file: "${env.WORKSPACE}/packages/ui-library/build-css/")
          }
        }
<<<<<<< HEAD
=======
       slackSend channel: '#ux-deployments', message: ":verynice: Great Success! UI Library ${env.UI_LIBRARY_FINAL_VERSION} has been released. ${BUILD_URL} ", color: "#4aba78"
       slackSend channel: '#ui-announcements', message: "@here UI-Library ${env.RELEASE_VERSION} has been released.", color: "#4aba78"
       slackSend channel: '#ui-coalition', message: "@here UI-Library ${env.RELEASE_VERSION} has been released.", color: "#4aba78"
>>>>>>> c94bda68
      }
    }
    unsuccessful {
       slackSend channel: '#ux-deployments', message: "@here :tears: UI Library build-job:  ${BUILD_URL} failed! ${env.UI_LIBRARY_FINAL_VERSION} has not been released", color: "#a31300"
    }
  }
}<|MERGE_RESOLUTION|>--- conflicted
+++ resolved
@@ -43,16 +43,13 @@
             s3Upload(bucket:'pingidentity-prod-assets-us-east-2', path:'ux/ui-library/', file: "${env.WORKSPACE}/packages/ui-library/build-css/")
           }
         }
-<<<<<<< HEAD
-=======
-       slackSend channel: '#ux-deployments', message: ":verynice: Great Success! UI Library ${env.UI_LIBRARY_FINAL_VERSION} has been released. ${BUILD_URL} ", color: "#4aba78"
-       slackSend channel: '#ui-announcements', message: "@here UI-Library ${env.RELEASE_VERSION} has been released.", color: "#4aba78"
-       slackSend channel: '#ui-coalition', message: "@here UI-Library ${env.RELEASE_VERSION} has been released.", color: "#4aba78"
->>>>>>> c94bda68
+        slackSend channel: '#ux-deployments', message: ":verynice: Great Success! UI Library ${env.UI_LIBRARY_FINAL_VERSION} has been released. ${BUILD_URL} ", color: "#4aba78"
+        slackSend channel: '#ui-announcements', message: "@here UI-Library ${env.RELEASE_VERSION} has been released.", color: "#4aba78"
+        slackSend channel: '#ui-coalition', message: "@here UI-Library ${env.RELEASE_VERSION} has been released.", color: "#4aba78"
       }
     }
     unsuccessful {
-       slackSend channel: '#ux-deployments', message: "@here :tears: UI Library build-job:  ${BUILD_URL} failed! ${env.UI_LIBRARY_FINAL_VERSION} has not been released", color: "#a31300"
+      slackSend channel: '#ux-deployments', message: "@here :tears: UI Library build-job:  ${BUILD_URL} failed! ${env.UI_LIBRARY_FINAL_VERSION} has not been released", color: "#a31300"
     }
   }
 }