import React, { forwardRef, useEffect, useImperativeHandle, useRef, useState } from 'react';
import PropTypes from 'prop-types';
<<<<<<< HEAD
=======
import { FocusRing } from '@react-aria/focus';
import { PressResponder, useHover } from '@react-aria/interactions';
import { mergeProps } from '@react-aria/utils';
>>>>>>> 787d2e4c
import MenuDown from 'mdi-react/MenuDownIcon';
import { FocusRing } from 'react-aria';
import { PressResponder, useHover } from '@react-aria/interactions';

import { Box, Button, Icon, Loader, TextField } from '../../';
import { ariaAttributesBasePropTypes } from '../../utils/devUtils/props/ariaAttributes';
import { usePropWarning } from '../../hooks';
import loadingStates from '../../utils/devUtils/constants/loadingStates';
import statuses from '../../utils/devUtils/constants/statuses';

const ComboBoxInput = forwardRef((props, ref) => {
  const {
    controlProps,
    containerProps,
    hasAutoFocus,
    isDisabled,
    isReadOnly,
    isOpen,
    loadingState,
    style,
    inputWrapperRef,
    inputRef,
    inputProps,
    triggerRef,
    triggerProps,
    menuTrigger,
    onInputChange,
    onLoadMore,
    onOpenChange,
    onSelectionChange,
    wrapperProps,
    ...others
  } = props;

  const textFieldProps = {
    isDisabled,
    isReadOnly,
    containerProps,
    ...mergeProps(inputProps, others),
  };

  // istanbul ignore next
  useImperativeHandle(ref, () => inputRef.current);

  const { hoverProps, isHovered } = useHover({});

  // START - minimum delay time for loading indicator = 500ms
  const [showLoading, setShowLoading] = useState(false);
  const isLoading = loadingState === loadingStates.LOADING
    || loadingState === loadingStates.FILTERING;
  const inputValue = inputProps.value;
  const lastInputValue = useRef(inputValue);
  const timeout = useRef(null);
  useEffect(() => {
    if (isLoading && !showLoading) {
      if (timeout.current === null) {
        timeout.current = setTimeout(() => {
          setShowLoading(true);
        }, 500);
      }

      // If user is typing, clear the timer and restart since it is a new request
      if (inputValue !== lastInputValue.current) {
        clearTimeout(timeout.current);
        timeout.current = setTimeout(() => {
          setShowLoading(true);
        }, 500);
      }
    } else if (!isLoading) {
      // If loading is no longer happening, clear any timers and hide the loader
      setShowLoading(false);
      clearTimeout(timeout.current);
      timeout.current = null;
    }

    lastInputValue.current = inputValue;
  }, [isLoading, showLoading, inputValue]);
  // END - minimum delay time for loading indicator = 500ms

  usePropWarning(props, 'disabled', 'isDisabled');

  const button = (
    <Box isRow variant="forms.comboBox.inputInContainerSlot">
      {
        // Render loader after delay if filtering or loading
        showLoading && (isOpen || menuTrigger === 'manual' || loadingState === loadingStates.LOADING) &&
        <Loader variant="loader.withinInput" />
      }
      <PressResponder preventFocusOnPress isPressed={isOpen}>
        <Button
          variant="forms.comboBox.button"
          {...triggerProps}
          ref={triggerRef}
          isDisabled={isDisabled || isReadOnly}
          tabIndex={-1}
        >
          <Icon
            icon={MenuDown}
            sx={isOpen ? { transform: 'rotate(180deg)' } : null}
          />
        </Button>
      </PressResponder>
    </Box>
  );

  return (
    <FocusRing
      within
      isTextInput
      focusClass="is-focused"
      focusRingClass="focus-ring"
      autoFocus={hasAutoFocus}
    >
      <Box
        isRow
        style={style}
        variant="forms.comboBox.container"
        {...hoverProps}
        {...wrapperProps}
      >
        <TextField
          {...textFieldProps}
          wrapperProps={{ ref: inputWrapperRef }}
          controlProps={{
            variant: 'forms.comboBox.input',
            ...controlProps,
          }}
          statusClasses={{ isHovered }}
          ref={inputRef}
          slots={{
            inContainer: button,
          }}
        />
      </Box>
    </FocusRing>
  );
});

ComboBoxInput.propTypes = {
  containerProps: PropTypes.shape({}),
  controlProps: PropTypes.shape({}),
  hasAutoFocus: PropTypes.bool,
  helperText: PropTypes.node,
  inputProps: PropTypes.shape({ value: PropTypes.string }),
  inputRef: PropTypes.shape({}),
  inputWrapperRef: PropTypes.shape({}),
  isDisabled: PropTypes.bool,
  isOpen: PropTypes.bool,
  isReadOnly: PropTypes.bool,
  label: PropTypes.node,
  labelProps: PropTypes.shape({}),
  loadingState: PropTypes.oneOf(Object.values(loadingStates)),
  menuTrigger: PropTypes.oneOf(['focus', 'input', 'manual']),
  onInputChange: PropTypes.func,
  onLoadMore: PropTypes.func,
  onOpenChange: PropTypes.func,
  onSelectionChange: PropTypes.func,
  status: PropTypes.oneOf(Object.values(statuses)),
  style: PropTypes.shape({}),
  triggerProps: PropTypes.shape({}),
  triggerRef: PropTypes.shape({}),
  wrapperProps: PropTypes.shape({}),
  ...ariaAttributesBasePropTypes,
};

export default ComboBoxInput;<|MERGE_RESOLUTION|>--- conflicted
+++ resolved
@@ -1,11 +1,5 @@
 import React, { forwardRef, useEffect, useImperativeHandle, useRef, useState } from 'react';
 import PropTypes from 'prop-types';
-<<<<<<< HEAD
-=======
-import { FocusRing } from '@react-aria/focus';
-import { PressResponder, useHover } from '@react-aria/interactions';
-import { mergeProps } from '@react-aria/utils';
->>>>>>> 787d2e4c
 import MenuDown from 'mdi-react/MenuDownIcon';
 import { FocusRing } from 'react-aria';
 import { PressResponder, useHover } from '@react-aria/interactions';
