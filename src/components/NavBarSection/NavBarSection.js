--- conflicted
+++ resolved
@@ -21,30 +21,7 @@
 
   return (
     <>
-<<<<<<< HEAD
-      {title &&
-        <Text variant="variants.navBar.subtitle">
-          {title}
-        </Text>
-      }
-      <AccordionGridGroup items={items.filter(i => i.children)} >
-        {
-          item => (
-            <Item
-              headerProps={{ variant: 'accordionGrid.headerNav', hasCaret: false }}
-              bodyProps={{ variant: 'navBar.sectionBody' }}
-              textValue={item}
-            >
-              <NavBarItemHeader item={item} />
-              <NavBarItemBody item={item} />
-            </Item>
-          )
-        }
-      </AccordionGridGroup>
-      {hasSeparator &&
-        <Box sx={{ pl: '15px', pr: '15px', my: '10px', mt: '15px', mb: '15px' }}>
-=======
-      {title && <Text variant="text.navBarSubtitle">{title}</Text>}
+      {title && <Text variant="variants.navBar.subtitle">{title}</Text>}
       <ul
         ref={ref}
         style={{
@@ -66,7 +43,6 @@
         <Box
           sx={{ pl: '15px', pr: '15px', my: '10px', mt: '15px', mb: '15px' }}
         >
->>>>>>> d6e2bac8
           <Separator variant="separator.navBarSeparator" />
         </Box>
       )}
@@ -137,7 +113,7 @@
     <>
       <Button
         ref={headerButtonRef}
-        variant="navBarSectionButton"
+        variant="variants.navBar.itemButton"
         onPress={() => onExpandedChange(!isExpanded)}
         {...keyboardProps}
       >
