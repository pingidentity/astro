--- conflicted
+++ resolved
@@ -285,11 +285,7 @@
                 key={item.key}
                 role="presentation"
                 label={item.name}
-<<<<<<< HEAD
                 variant="readOnlyBadge"
-=======
-                variant="variants.boxes.readOnlyChip"
->>>>>>> 08ec26cd
                 bg="white"
                 textProps={{ sx: { color: 'text.primary' } }}
               />
@@ -301,10 +297,10 @@
   );
 
   const multivaluesFieldChip = item => (
-    <Chip
+    <Badge
       key={item.key}
       role="presentation"
-      variant="variants.boxes.selectedItemChip"
+      variant="selectedItemBadge"
       bg="active"
       label={item.name}
       slots={item.slots}
@@ -313,12 +309,11 @@
       <IconButton
         aria-label="delete"
         onPress={() => deleteItem(item.key)}
-        variant="buttons.chipDeleteButton"
-        {...item.buttonProps}
+        variant="chipDeleteButton"
       >
         <Icon icon={Clear} color="white" size={14} />
       </IconButton>
-    </Chip>
+    </Badge>
   );
 
   const selectedItems = (
@@ -328,21 +323,7 @@
           const item = [...initialItems, ...customItems].find(el => el.key === key);
           if (item) {
             return (
-<<<<<<< HEAD
-              <Badge
-                key={item.key}
-                role="presentation"
-                variant="selectedItemBadge"
-                bg="active"
-                label={item.name}
-              >
-                <IconButton aria-label="delete" onPress={() => deleteItem(item.key)} variant="chipDeleteButton">
-                  <Icon icon={Clear} color="white" size={14} />
-                </IconButton>
-              </Badge>
-=======
               multivaluesFieldChip(item)
->>>>>>> 08ec26cd
             );
           }
           return null;
