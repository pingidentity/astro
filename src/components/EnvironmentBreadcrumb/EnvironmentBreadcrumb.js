--- conflicted
+++ resolved
@@ -204,14 +204,9 @@
         {...triggerProps}
         onPress={handlePopoverOpen}
         ref={triggerRef}
-<<<<<<< HEAD
         variant="variants.environmentBreadcrumb.button.current"
-        aria-label={`${(typeof selectedItem === 'string' ? selectedItem : selectedValue) || 'Selected Item'}`}
-=======
-        variant="environmentBreadcrumb.current"
         aria-label={setAriaLabel(selectedItem)}
         data-id={breadCrumbDataIds.environmentButton}
->>>>>>> 3187d7d9
       >
         {selectedItem}
         <Icon
