import React, { useState } from 'react';
import EnvironmentBreadcrumb from './EnvironmentBreadcrumb';
<<<<<<< HEAD
import { Item, Section, Badge, Box, Text } from '../../index';
=======
import { Item, Section, Chip, Box, Text } from '../../index';
import DocsLayout from '../../../.storybook/storybookDocsLayout';
import EnvironmentBreadcrumbReadme from './EnvironmentBreadcrumb.mdx';
>>>>>>> 9902b2b6

export default {
  title: 'Components/EnvironmentBreadcrumb',
  component: EnvironmentBreadcrumb,
  parameters: {
    docs: {
      page: () => (
        <>
          <EnvironmentBreadcrumbReadme />
          <DocsLayout />
        </>
      ),
      source: {
        type: 'code',
      },
    },
  },
};

const defaultEnvironments = [
  { name: 'Default' },
  { name: 'Kangaroo' },
  { name: 'Snake' },
  { name: 'Snail' },
  { name: 'Slug' },
  { name: 'Crow' },
  { name: 'Dog' },
  { name: 'Crab', isSandbox: true },
  { name: 'Fish' },
  { name: 'Turtle' },
  { name: 'Mouse' },
  { name: 'Banana' },
  { name: 'Shark' },
  { name: 'Gorilla' },
  { name: 'Goat' },
];

const environmentsWithSections = [
  {
    name: 'Recent',
    key: 'Recent',
    options: [
      { name: 'Default' },
      { name: 'Consumer Banking Prod' },
      { name: 'Custom 360 Test' },
    ],
  },
  {
    name: 'All',
    key: 'All',
    options: [
      { name: 'Consumer Banking Prod' },
      { name: 'Custom 360 Test' },
      { name: 'Default' },
      { name: 'Great New One', isSandbox: true },
      { name: 'Jeff’s Workforce' },
      { name: 'Lindemuller Prod' },
      { name: 'Mine' },
    ],
  },
  {
    name: null,
    key: 'Other',
    options: [
      { name: 'Default' },
      { name: 'Auth test', isSandbox: true },
      { name: 'Mike’s Workforce' },
    ],
  },
];

export const Default = (args) => {
  const [selectedEnvironment, setSelectedEnvironment] = useState({
    name: 'Snail',
    isSandbox: true,
  });

  const envNode = (
    <Box isRow key={selectedEnvironment.name}>
      <Text color="inherit">{selectedEnvironment.name}</Text>
      {selectedEnvironment.isSandbox ? (
        <Badge label="SANDBOX" variant="environmentBadge" bg="neutral.40" />
      ) : null}
    </Box>
  );

  const findEnvObj = envName =>
    defaultEnvironments.find(({ name }) => name === envName);

  const handleSelectionChange = (newEnvName) => {
    const envObj = findEnvObj(newEnvName);
    setSelectedEnvironment({ ...envObj });
  };

  return (
    <EnvironmentBreadcrumb
      {...args}
      items={defaultEnvironments}
      name="Globochem"
      selectedItem={envNode}
      onSelectionChange={handleSelectionChange}
    >
      {({ name, isSandbox }) => (
        <Item key={name} textValue={name}>
          {name}
          {isSandbox ? (
            <Badge
              label="SANDBOX"
              variant="environmentBadge"
              bg="neutral.40"
            />
          ) : null}
        </Item>
      )}
    </EnvironmentBreadcrumb>
  );
};

export const WithSections = () => {
  const [environments, setEnvironments] = useState(environmentsWithSections);
  const [selectedEnvironment, setSelectedEnvironment] = useState({
    name: 'Consumer Banking Prod',
  });
  const recentEnvShown = 3;

  const getUpdatedRecentEnvs = (envObj, prevEnvs) => {
    const { name: envName } = envObj;

    const isDuplicate =
      prevEnvs.filter(prevEnv => prevEnv.name === envName).length > 0;

    if (isDuplicate) {
      return [
        { ...envObj },
        ...prevEnvs.filter(prevEnv => prevEnv.name !== envName),
      ];
    }
    if (prevEnvs.length >= recentEnvShown) {
      return [{ ...envObj }, ...prevEnvs.slice(0, recentEnvShown - 1)];
    }
    return [{ ...envObj }, ...prevEnvs];
  };

  const findEnvObj = envName =>
    environments
      .find(section => section.name === 'All')
      .options.find(option => option.name === envName);

  const handleEnvPress = (newEnv) => {
    const sectionPrefixIndex = newEnv.indexOf('-');
    const envKey = newEnv.substr(sectionPrefixIndex + 1);
    const recentEnvironments = environments.find(
      envSection => envSection.name === 'Recent',
    ).options;
    const envObj = findEnvObj(envKey);
    const updatedRecentEnvironments = getUpdatedRecentEnvs(
      envObj,
      recentEnvironments,
    );
    setEnvironments(prevEnvs =>
      prevEnvs.map(section =>
        (section.name === 'Recent'
          ? { ...section, options: updatedRecentEnvironments }
          : section),
      ),
    );
    setSelectedEnvironment({ ...envObj });
  };

  const envNode = (
    <Box isRow key={selectedEnvironment.name}>
      <Text color="inherit">{selectedEnvironment.name}</Text>
      {selectedEnvironment.isSandbox ? (
        <Badge label="SANDBOX" variant="environmentBadge" bg="neutral.40" />
      ) : null}
    </Box>
  );

  return (
    <EnvironmentBreadcrumb
      items={environments}
      name="Globochem"
      selectedItem={envNode}
      onSelectionChange={handleEnvPress}
      isDefaultOpen
    >
      {({ name: sectionName, options: sectionOptions, key: sectionKey }) => (
        <Section
          key={sectionKey}
          title={sectionName}
          items={sectionOptions}
        >
          {({ name: itemName, options: itemOptions, isSandbox }) => (
            <Item
              key={`${sectionName}-${itemName}`}
              childItems={itemOptions}
              textValue={itemName}
            >
              <Box isRow>
                {itemName}
                {isSandbox ? (
                  <Badge
                    label="SANDBOX"
                    variant="environmentBadge"
                    bg="neutral.40"
                  />
                ) : null}
              </Box>
            </Item>
          )}
        </Section>
      )}
    </EnvironmentBreadcrumb>
  );
};

export const OrgLevel = () => <EnvironmentBreadcrumb name="Globochem" />;

export const DefaultOpen = () => {
  const [selectedEnvironment, setSelectedEnvironment] = useState({
    name: 'Dog',
    isSandbox: true,
  });

  const envNode = (
    <Box isRow key={selectedEnvironment.name}>
      <Text color="inherit">{selectedEnvironment.name}</Text>
      {selectedEnvironment.isSandbox ? (
        <Badge label="SANDBOX" variant="environmentBadge" bg="neutral.40" />
      ) : null}
    </Box>
  );

  const findEnvObj = envName =>
    defaultEnvironments.find(({ name }) => name === envName);

  const handleSelectionChange = (newEnvName) => {
    const envObj = findEnvObj(newEnvName);
    setSelectedEnvironment({ ...envObj });
  };

  return (
    <EnvironmentBreadcrumb
      items={defaultEnvironments}
      name="Globochem"
      selectedItem={envNode}
      onSelectionChange={handleSelectionChange}
      isDefaultOpen
    >
      {({ name, isSandbox }) => (
        <Item key={name} textValue={name}>
          {name}
          {isSandbox ? (
            <Badge
              label="SANDBOX"
              variant="environmentBadge"
              bg="neutral.40"
            />
          ) : null}
        </Item>
      )}
    </EnvironmentBreadcrumb>
  );
};

export const ControlledMenu = () => {
  const [isOpen, setIsOpen] = useState(false);
  const [selectedEnvironment, setSelectedEnvironment] = useState({
    name: 'Shark',
    isSandbox: true,
  });

  const envNode = (
    <Box isRow key={selectedEnvironment.name}>
      <Text color="inherit">{selectedEnvironment.name}</Text>
      {selectedEnvironment.isSandbox ? (
        <Badge label="SANDBOX" variant="environmentBadge" bg="neutral.40" />
      ) : null}
    </Box>
  );

  const findEnvObj = envName =>
    defaultEnvironments.find(({ name }) => name === envName);

  const handleSelectionChange = (newEnvName) => {
    const envObj = findEnvObj(newEnvName);
    setSelectedEnvironment({ ...envObj });
  };

  return (
    <EnvironmentBreadcrumb
      items={defaultEnvironments}
      name="Globochem"
      selectedItem={envNode}
      onSelectionChange={handleSelectionChange}
      isOpen={isOpen}
      onOpenChange={setIsOpen}
    >
      {({ name, isSandbox }) => (
        <Item key={name} textValue={name}>
          {name}
          {isSandbox ? (
            <Badge
              label="SANDBOX"
              variant="environmentBadge"
              bg="neutral.40"
            />
          ) : null}
        </Item>
      )}
    </EnvironmentBreadcrumb>
  );
};

export const RightAlignedBadges = (args) => {
  const [selectedEnvironment, setSelectedEnvironment] = useState({
    name: 'Snail',
    isSandbox: true,
  });

  const envNode = (
    <Box isRow>
      <Text color="inherit">{selectedEnvironment.name}</Text>
      {selectedEnvironment.isSandbox ? (
        <Badge label="SANDBOX" variant="environmentBadge" bg="neutral.40" />
      ) : null}
    </Box>
  );

  const findEnvObj = envName =>
    defaultEnvironments.find(({ name }) => name === envName);

  const handleSelectionChange = (newEnvName) => {
    const envObj = findEnvObj(newEnvName);
    setSelectedEnvironment({ ...envObj });
  };

  const items = [
    { name: 'Default' },
    { name: 'Kangaroo', isSandbox: true },
    { name: 'Snake', isSandbox: true },
    { name: 'Snail' },
    { name: 'Slug', isSandbox: true },
    { name: 'Crow' },
    { name: 'Dog' },
    { name: 'Crab', isSandbox: true },
    { name: 'Fish', isSandbox: true },
    { name: 'Turtle', isSandbox: true },
    { name: 'Mouse' },
  ];

  return (
    <EnvironmentBreadcrumb
      {...args}
      items={items}
      name="Globochem"
      selectedItem={envNode}
      onSelectionChange={handleSelectionChange}
    >
      {({ name, isSandbox }) => (
        <Item key={name} textValue={name}>
          {name}
          {isSandbox ? (
            <Badge
              label="SANDBOX"
              variant="environmentBadge"
              bg="neutral.40"
              align="right"
            />
          ) : null}
        </Item>
      )}
    </EnvironmentBreadcrumb>
  );
};<|MERGE_RESOLUTION|>--- conflicted
+++ resolved
@@ -1,12 +1,8 @@
 import React, { useState } from 'react';
 import EnvironmentBreadcrumb from './EnvironmentBreadcrumb';
-<<<<<<< HEAD
 import { Item, Section, Badge, Box, Text } from '../../index';
-=======
-import { Item, Section, Chip, Box, Text } from '../../index';
 import DocsLayout from '../../../.storybook/storybookDocsLayout';
 import EnvironmentBreadcrumbReadme from './EnvironmentBreadcrumb.mdx';
->>>>>>> 9902b2b6
 
 export default {
   title: 'Components/EnvironmentBreadcrumb',
