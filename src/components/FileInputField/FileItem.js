--- conflicted
+++ resolved
@@ -1,13 +1,9 @@
 import React, { useCallback, useRef } from 'react';
 import PropTypes from 'prop-types';
-<<<<<<< HEAD
 import DeleteIcon from 'mdi-react/DeleteIcon';
 import ErrorIcon from 'mdi-react/ErrorIcon';
 import InsertDriveFileIcon from 'mdi-react/InsertDriveFileIcon';
 import { useVisuallyHidden } from 'react-aria';
-=======
-import { useVisuallyHidden } from '@react-aria/visually-hidden';
->>>>>>> 3187d7d9
 
 import { Box, Button, IconButton, Icon, Text } from '../../index';
 import statuses from '../../utils/devUtils/constants/statuses';
