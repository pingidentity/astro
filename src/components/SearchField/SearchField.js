import React, { forwardRef, useImperativeHandle, useRef } from 'react';
import CloseIcon from 'mdi-react/CloseIcon';
import SearchIcon from 'mdi-react/SearchIcon';
import PropTypes from 'prop-types';
import { useSearchField } from 'react-aria';
import { useSearchFieldState } from 'react-stately';

import { Box, Icon, IconButton, Input, Label } from '../../';
import { ariaAttributesBasePropTypes } from '../../utils/devUtils/props/ariaAttributes';
import { inputFieldAttributesBasePropTypes } from '../../utils/devUtils/props/fieldAttributes';
import { useField, usePropWarning } from '../../hooks';


/**
 * Renders a search field with associated controls including visual elements and keyboard
 * interaction handlers.
 *
 * Built with [useSearchField](https://react-spectrum.adobe.com/react-aria/useSearchField.html)
 * from React Aria and
 * [useSearchFieldState](https://react-spectrum.adobe.com/react-stately/useSearchFieldState.html)
 * from React Stately.
 */
const SearchField = forwardRef((props, ref) => {
  const {
    autocomplete,
    hasAutoFocus,
    hasNoClearButton,
    icon,
    isExcludedFromTabOrder,
    label,
    controlProps,
    iconProps,
    labelProps,
  } = props;
  const searchRef = useRef();
  usePropWarning(props, 'disabled', 'isDisabled');
  /* istanbul ignore next */
  useImperativeHandle(ref, () => searchRef.current);
  const state = useSearchFieldState(props);
  const {
    labelProps: raLabelProps,
    inputProps: raInputProps,
    clearButtonProps,
  } = useSearchField({
    autoComplete: autocomplete,
    autoFocus: hasAutoFocus,
    excludeFromTabOrder: isExcludedFromTabOrder,
    ...props,
  }, state, searchRef);
  const {
    fieldContainerProps,
    fieldControlInputProps,
    fieldControlWrapperProps,
    fieldLabelProps,
  } = useField({
    ...props,
    labelProps: {
      ...labelProps,
      ...raLabelProps,
    },
    controlProps: {
      ...controlProps,
      ...raInputProps,
    },
  });

  const handleKeyDownEvent = (e) => {
    const key = e.key;
    if (key === 'Enter' || key === ' ') {
      state.setValue('');
    }
  };

  return (
    <Box {...fieldContainerProps}>
      {label && <Label {...fieldLabelProps} />}
<<<<<<< HEAD
      <Box variant="forms.search.container">
        <Input ref={searchRef} pl={40} pr={40} {...fieldControlProps} variant="forms.input.search" />
=======
      <Box variant="forms.search.wrapper" {...fieldControlWrapperProps} >
        <Input ref={searchRef} pl={40} pr={40} {...fieldControlInputProps} />
>>>>>>> 3d6634be
        {
          icon &&
          <Icon
            icon={icon}
            variant="forms.search.icon"
            size={22}
            {...iconProps}
          />
        }
        {
          !hasNoClearButton &&
          state.value !== '' &&
          <IconButton
            tabIndex={0}
            onKeyDown={handleKeyDownEvent}
            sx={{
              position: 'absolute',
              top: 8,
              right: 10,
              path: {
                fill: 'text.secondary',
              },
            }}
            {...clearButtonProps}
          >
            <Icon icon={CloseIcon} />
          </IconButton>
        }
      </Box>
    </Box>
  );
});

SearchField.propTypes = {
  /**
   * @ignore
   * Identifies the currently active element when DOM focus is on a composite widget, textbox,
   * group, or application.
   */
  'aria-activedescendant': PropTypes.string,
  /**
   * Indicates whether inputting text could trigger display of one or more predictions of the
   * user's intended value for an input and specifies how predictions would be presented if they
   * are made.
   */
  'aria-autocomplete': PropTypes.oneOf(['none', 'inline', 'list', 'both']),
  /**
   * @ignore
   * Indicates the availability and type of interactive popup element, such as menu or dialog, that
   * can be triggered by an element.
   */
  'aria-haspopup': PropTypes.oneOf([true, false, 'menu', 'listbox', 'tree', 'grid', 'dialog']),
  /** How the input should handle autocompletion according to the browser. See [MDN](https://developer.mozilla.org/en-US/docs/Web/HTML/Element/input#htmlattrdefautocomplete). The `autocomplete` prop is an alias for this. */
  autoComplete: PropTypes.string,
  /** @ignore Alias for `autoComplete` prop. Exists for backwards-compatibility. */
  autocomplete: PropTypes.string,
  /** The default value (uncontrolled). */
  defaultValue: PropTypes.string,
  /** Whether the element should receive focus on render. */
  hasAutoFocus: PropTypes.bool,
  /** Whether to display the clear button or not. */
  hasNoClearButton: PropTypes.bool,
  /** The icon to display alongside the placeholder text. */
  icon: PropTypes.elementType,
  /** The element's unique identifier. See [MDN](https://developer.mozilla.org/en-US/docs/Web/HTML/Global_attributes/id). */
  id: PropTypes.string,
  /** Whether the input is disabled. */
  isDisabled: PropTypes.bool,
  /** The content to display as the label. */
  label: PropTypes.node,
  /** The name of the input element, used when submitting an HTML form. See [MDN](https://developer.mozilla.org/en-US/docs/Web/HTML/Element/input#htmlattrdefname). */
  name: PropTypes.string,
  /** Temporary text that occupies the text input when it is empty. */
  placeholder: PropTypes.string,
  /** The current value (controlled). */
  value: PropTypes.string,
  /**
   * Handler that is called when the SearchField is submitted.
   * (value: string) => void
   */
  onSubmit: PropTypes.func,
  /**
   * Handler that is called when the clear button is pressed.
   * () => void
   */
  onClear: PropTypes.func,
  /**
   * Handler that is called when the element receives focus.
   * (e: FocusEvent) => void
   */
  onFocus: PropTypes.func,
  /**
   * Handler that is called when the element loses focus.
   * (e: FocusEvent) => void
   */
  onBlur: PropTypes.func,
  /**
   * Handler that is called when a key is pressed.
   * (e: KeyboardEvent) => void
   */
  onKeyDown: PropTypes.func,
  /**
   * Handler that is called when a key is released.
   * (e: KeyboardEvent) => void
   */
  onKeyUp: PropTypes.func,
  /**
   * Handler that is called when the value changes.
   * (value: string) => void
   */
  onChange: PropTypes.func,
  /** Props object that is spread into the icon element. */
  iconProps: PropTypes.shape({}),


  // NOTE: unsurfaced useSearchField / useSearchFieldState props listed below

  /** @ignore Whether the input can be selected but not changed by the user. */
  isReadOnly: PropTypes.bool,
  /**
   * @ignore
   * Whether user input is required on the input before form submission.
   * Often paired with the necessityIndicator prop to add a visual indicator to the input.
   */
  isRequired: PropTypes.bool,
  /**
   * @ignore
   * Handler that is called when the element's focus status changes.
   * (isFocused: boolean) => void
   */
  onFocusChange: PropTypes.func,
  /**
   * @ignore
   * Whether to exclude the element from the sequential tab order. If true, the element will not be
   * focusable via the keyboard by tabbing. This should be avoided except in rare scenarios where
   * an alternative means of accessing the element or its functionality via the keyboard is
   * available.
   */
  isExcludedFromTabOrder: PropTypes.bool,
  /** The maximum number of characters supported by the input set by the user. See [MDN](https://developer.mozilla.org/en-US/docs/Web/HTML/Element/input#htmlattrdefmaxlength). */
  maxLength: PropTypes.number,
  /** @ignore The minimum number of characters required by the input. See [MDN](https://developer.mozilla.org/en-US/docs/Web/HTML/Element/input#htmlattrdefminlength). */
  minLength: PropTypes.number,
  /** @ignore Regex pattern that the value of the input must match to be valid. See [MDN](https://developer.mozilla.org/en-US/docs/Web/HTML/Element/input#htmlattrdefpattern). */
  pattern: PropTypes.string,
  /** @ignore The type of input to render. See [MDN](https://developer.mozilla.org/en-US/docs/Web/HTML/Element/input#htmlattrdeftype). */
  type: PropTypes.string,
  /**
   * @ignore
   * Hints at the type of data that might be entered by the user while editing the element or its
   * contents. See [MDN](https://html.spec.whatwg.org/multipage/interaction.html#input-modalities:-the-inputmode-attribute).
   */
  inputMode: PropTypes.oneOf(['none', 'text', 'tel', 'url', 'email', 'numeric', 'decimal', 'search']),
  /**
   * @ignore
   * Handler that is called when the user copies text. See [MDN](https://developer.mozilla.org/en-US/docs/Web/API/HTMLElement/oncopy).
   */
  onCopy: PropTypes.func,
  /** @ignore Handler that is called when the user cuts text. See [MDN](https://developer.mozilla.org/en-US/docs/Web/API/HTMLElement/oncut). */
  onCut: PropTypes.func,
  /** @ignore Handler that is called when the user pastes text. See [MDN](https://developer.mozilla.org/en-US/docs/Web/API/HTMLElement/onpaste). */
  onPaste: PropTypes.func,
  /**
   * @ignore
   * Handler that is called when a text composition system starts a new text composition session.
   * See [MDN](https://developer.mozilla.org/en-US/docs/Web/API/Element/compositionstart_event).
   */
  onCompositionStart: PropTypes.func,
  /**
   * @ignore
   * Handler that is called when a text composition system completes or cancels the current text
   * composition session. See [MDN](https://developer.mozilla.org/en-US/docs/Web/API/Element/compositionend_event).
   */
  onCompositionEnd: PropTypes.func,
  /**
   * @ignore
   * Handler that is called when a new character is received in the current text composition
   * session. See [MDN](https://developer.mozilla.org/en-US/docs/Web/API/Element/compositionupdate_event).
   */
  onCompositionUpdate: PropTypes.func,
  /**
   * @ignore
   * Handler that is called when text in the input is selected. See [MDN](https://developer.mozilla.org/en-US/docs/Web/API/Element/select_event).
   */
  onSelect: PropTypes.func,
  /**
   * @ignore
   * Handler that is called when the input value is about to be modified. See [MDN](https://developer.mozilla.org/en-US/docs/Web/API/HTMLElement/beforeinput_event).
   */
  onBeforeInput: PropTypes.func,
  /**
   * @ignore
   * Handler that is called when the input value is modified. See [MDN](https://developer.mozilla.org/en-US/docs/Web/API/HTMLElement/input_event).
   */
  onInput: PropTypes.func,
  ...ariaAttributesBasePropTypes,
  ...inputFieldAttributesBasePropTypes,
};

SearchField.defaultProps = {
  hasNoClearButton: false,
  icon: SearchIcon,
};

SearchField.displayName = 'SearchField';

export default SearchField;<|MERGE_RESOLUTION|>--- conflicted
+++ resolved
@@ -74,13 +74,8 @@
   return (
     <Box {...fieldContainerProps}>
       {label && <Label {...fieldLabelProps} />}
-<<<<<<< HEAD
-      <Box variant="forms.search.container">
-        <Input ref={searchRef} pl={40} pr={40} {...fieldControlProps} variant="forms.input.search" />
-=======
       <Box variant="forms.search.wrapper" {...fieldControlWrapperProps} >
         <Input ref={searchRef} pl={40} pr={40} {...fieldControlInputProps} />
->>>>>>> 3d6634be
         {
           icon &&
           <Icon
