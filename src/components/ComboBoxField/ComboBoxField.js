--- conflicted
+++ resolved
@@ -181,27 +181,6 @@
     minWidth: menuWidth,
   };
 
-<<<<<<< HEAD
-  const listbox = (
-    <FocusScope restoreFocus>
-      <DismissButton onDismiss={state.close} />
-      <ScrollBox {...scrollBoxProps}>
-        <ListBox
-          ref={listBoxRef}
-          hasNoEmptySelection
-          hasAutoFocus={state.focusStrategy || true}
-          state={state}
-          hasVirtualFocus
-          isLoading={loadingState === loadingStates.LOADING_MORE}
-          onLoadMore={onLoadMore}
-          isFocusedOnHover={shouldFocusOnHover}
-          isSelectedOnPressUp={shouldSelectOnPressUp}
-          {...otherListBoxProps}
-        />
-      </ScrollBox>
-      <DismissButton onDismiss={state.close} />
-    </FocusScope>
-=======
   const listBox = !isReadOnly && (
     <PopoverContainer
       hasNoArrow
@@ -232,7 +211,6 @@
         <DismissButton onDismiss={state.close} />
       </FocusScope>
     </PopoverContainer>
->>>>>>> 08ec26cd
   );
 
   return (
