--- conflicted
+++ resolved
@@ -115,15 +115,8 @@
         bg={getRgbaFromState(state)}
         onPress={handleButtonPress}
         ref={triggerRef}
-<<<<<<< HEAD
-        variant="variants.colorField.container"
+        variant="forms.colorField.container"
         {...mergeProps(buttonProps, ariaProps, triggerProps)}
-=======
-        variant="forms.colorField.container"
-        {...triggerProps}
-        {...ariaProps}
-        {...buttonProps}
->>>>>>> 8d795c4f
       />
       <Box {...fieldControlWrapperProps} >
         <Input {...visuallyHiddenProps} {...fieldControlInputProps} ref={colorRef} />
