#!/usr/bin/env groovy
@Library(['jenkins-ci-library']) _
// https://gitlab.corp.pingidentity.com/devtools/icecream/jenkins-ci-library

import groovy.json.JsonOutput

def testCluster = 'test.us-east-2.k8s.pingidentity.net'

// Schema Form NPM publish stuff
def configuration = [
  vaultUrl: 'https://prod-vault-us-east-2.awscloud.pingidentity.net',
  vaultCredentialId: 'jenkins-icecream-pipeline',
  engineVersion: 2
]
def secrets = [
  [
    path: 'secret/central/jenkins-icecream/ux/pingux',
    engineVersion: 2,
    secretValues: [
      [envVar: 'NPM_TOKEN', vaultKey: 'NPM_TOKEN']
    ]
  ]
]

// Logic utils
def globalCdnMap = [
  'ui-library': 'packages/ui-library/cdn',
  '@pingux/end-user': 'packages/end-user/cdn',
  '@pingux/icons': 'packages/icons/cdn',
  '@pingux/branding-themes': 'packages/branding-themes/build/cdn'
];
def updatedPackagesMap = [:];

def generateSlackMessage(packageName, packagePathName, packageVersion) {
  return """
    :tada: ${packageName} ${packageVersion} has been released!
    
    <https://gitlab.corp.pingidentity.com/ux/pingux/-/blob/master/packages/${packagePathName}/CHANGELOG.md|See the CHANGELOG for more details>
  """.stripIndent()
}


pipeline {
  agent {
    kubernetes (
      agentDefinition(
        name: 'ui-library-agent',
        cloud: testCluster,
        yaml: '''
          apiVersion: v1
          kind: Pod
          metadata:
            name: ui-library-agent
          spec:
            containers:
              - name: "ui-library-admin"
                command: # Jenkinsfile overwrites this, but k8s spec requires it
                - cat
                image: "docker.corp.pingidentity.com:5000/testing/ui-library-admin:1.4.1"
                imagePullPolicy: Always
                workingDir: "/home/jenkins/agent"
                tty: true
                resources:
                  requests:
                    memory: "1000Mi"
<<<<<<< HEAD
                    cpu: "1000m"
=======
>>>>>>> 25fd0f60
                  limits:
                    memory: "6250Mi"
      '''
      )
    )
  }
  environment {
    PING_TEAM_NAME = "ux"
  }
  stages {
    stage("set version and release flags") {
      steps {
        script {
          echo "The current branch is: ${env.BRANCH_NAME} or ${env.CHANGE_TARGET}"
          switch(env.BRANCH_NAME) {
            case 'develop':
              env.LERNA_COMMIT_MESSAGE = 'chore(release): publish alpha build'
              env.LERNA_PUBLISH_FLAGS = 'from-package --yes --pre-dist-tag next --registry https://art01.corp.pingidentity.com/artifactory/api/npm/npm-virtual/'  
              env.LERNA_VERSION_FLAGS = '--yes --conventional-commits --conventional-prerelease --no-changelog --no-git-tag-version'
              break
            case 'astro-v2':
              env.LERNA_COMMIT_MESSAGE = 'chore(release): publish astro-v2 alpha build'
              env.LERNA_PUBLISH_FLAGS = 'from-package --yes --pre-dist-tag v2 --registry https://art01.corp.pingidentity.com/artifactory/api/npm/npm-virtual/'
              env.LERNA_VERSION_FLAGS = '--yes --conventional-commits --conventional-prerelease --no-changelog --no-git-tag-version'
              break
            case ~/^release-.*/:
              env.LERNA_COMMIT_MESSAGE = 'chore(release): publish rc build'
              env.LERNA_PUBLISH_FLAGS = 'from-package --yes --pre-dist-tag next --registry https://art01.corp.pingidentity.com/artifactory/api/npm/npm-virtual/'
              env.LERNA_VERSION_FLAGS = '--yes --conventional-commits --conventional-prerelease --no-changelog --no-git-tag-version --preid rc'
              break
            default:
              // don't set release vars, causing build to fail
              break
          }
        }
      }
    }

    stage('install and link') {
      steps {
        dir("${env.WORKSPACE}") {
          container('ui-library-admin') {
            echo "Installing and linking packages"
            sh "yarn --frozen-lockfile --ignore-engines"
            sh "lerna run build-ci --parallel --scope @pingux/icons --scope @pingux/astro --scope @pingux/end-user --scope @pingux/charting"
            sh "lerna run build-ci --parallel --scope @pingux/flow-diagram --scope @pingux/schema-form --scope ui-library --scope @pingux/branding-themes"
          }
        }
        stash includes: 'packages/**/*', excludes: '**/node_modules/**', name: 'packages'
      }
    }

    stage('build-test-lint') {
      steps {
        container('ui-library-admin') {
          sh """
            yarn --frozen-lockfile
            git config --global --add safe.directory '*'
            git log -1 --pretty=%B | npx commitlint
            lerna run build-ci --parallel --scope @pingux/icons --scope @pingux/astro --scope @pingux/end-user --scope @pingux/charting
            lerna run build-ci --parallel --scope @pingux/flow-diagram --scope @pingux/schema-form --scope ui-library --scope @pingux/branding-themes
            lerna run lint
            lerna run coverage-ci --concurrency=1
          """
        }
      }
    }

    stage('backstop') {
      when {
        beforeAgent true
        anyOf {
          expression {  
            sh(returnStatus: true, script: 'git diff origin/develop --name-only | grep "^packages/ui-library/.*"' ) == 0
          }
        }
        changeRequest()
      }
      steps {
        container('ui-library-admin') {
          sh """
            yarn --frozen-lockfile
            lerna run demo --scope ui-library
            lerna run backstop-ci
          """
        }
      }
    }

    stage('version and publish') {
      steps {
        dir("${env.WORKSPACE}") {
          container('ui-library-admin') {
            echo "Versioning packages"
            withCredentials([
              sshUserPrivateKey(credentialsId: "jenkins-build-user", keyFileVariable: 'bldUserKeyPath')
            ]) {
              sh """
                git config --global user.email 'devtools+jenkins@pingidentity.com'
                git config --global user.name 'devtools-jenkins'
                git checkout ${env.BRANCH_NAME}
                GIT_SSH_COMMAND='ssh -o StrictHostKeyChecking=no -i ${bldUserKeyPath}' git pull
                lerna changed || true
                GIT_SSH_COMMAND='ssh -o StrictHostKeyChecking=no -i ${bldUserKeyPath}' lerna version ${env.LERNA_VERSION_FLAGS} > lerna_version.txt
                git status
                git add .
                git status
                GIT_SSH_COMMAND='ssh -o StrictHostKeyChecking=no -i ${bldUserKeyPath}' git commit -m "${env.LERNA_COMMIT_MESSAGE}" || true
                GIT_SSH_COMMAND='ssh -o StrictHostKeyChecking=no -i ${bldUserKeyPath}' git push || true
              """
              script {
                def json = sh(returnStdout: true, script: $/node generate_lerna_version_json.js && echo $(cat lerna_version.json)/$).trim();
                env.RELEASE_JSON = json;
                def lazyMap = new groovy.json.JsonSlurper().parseText(json);
                for (prop in lazyMap) {
                  updatedPackagesMap[prop.key] = prop.value;
                }
              }
            }

            echo "Publishing packages"
            configFileProvider([configFile(fileId: 'NPM_SETTINGS_FOR_ART01', targetLocation: '.npmrc')]) {
              withVault([configuration: configuration, vaultSecrets: secrets]) {
                sh "echo 'Publishing packages to npmjs.org registry'"
                sh "echo \"registry=https://registry.npmjs.org/\" >> packages/schema-form/.npmrc"
                sh "echo \"//registry.npmjs.org/:_authToken=$NPM_TOKEN\" >> packages/schema-form/.npmrc"
                sh "echo \"registry=https://registry.npmjs.org/\" >> packages/astro/.npmrc"
                sh "echo \"//registry.npmjs.org/:_authToken=$NPM_TOKEN\" >> packages/astro/.npmrc"

                script {
                  if (updatedPackagesMap.containsKey("@pingux/schema-form")) {
                    echo 'Publishing @pingux/schema-form@next to npmjs.org'
                    sh 'cd packages/schema-form/ && npm publish --tag next'
                  }

                  if (updatedPackagesMap.containsKey("@pingux/astro")) {
                    echo 'Publishing @pingux/astro@next dist-tag to npmjs.org'
                    sh 'cd packages/astro/ && npm publish --tag next'
                  }
                }

                echo "Publishing changed packages to Artifactory"
                sh "yarn lerna publish ${env.LERNA_PUBLISH_FLAGS}"
              }
            }
          }
        }
      }
    }

    stage('cdn build') {
      steps {
        dir("${env.WORKSPACE}") {
          container('ui-library-admin') {
            echo "Run Lerna CDN command"
            sh "yarn lerna run cdn"
          }
        }
        stash includes: 'packages/**/*', excludes: '**/node_modules/**', name: 'packages'
      }
    }

    stage('cdn deploy test') {
      agent {
        kubernetes(agentDefinition(
          name: 'test-cdn-deploy',
          cloud: testCluster
        ))
      }
      environment {
        ENVIRONMENT = "test"
      }
      steps {
        container('cdn-deploy') {
          checkout scm
          unstash 'packages'
          script {
            def cdnKeys = globalCdnMap.keySet() as List;
            def packageKeys = updatedPackagesMap.keySet() as List;
            // Get list of updated packages with cdn deployments
            def cdnDeployments = cdnKeys.intersect(packageKeys);
            if (cdnDeployments.size() > 0) {
              // Update each package's cdn deployment
              cdnDeployments.each() {
                def releaseVersion = updatedPackagesMap[it];
                env.PING_SERVICE_NAME = it.replaceAll("@pingux/", "");
                env.CDN_SOURCE =  "${globalCdnMap[it]}/${releaseVersion}"
                env.UNIQUE_CDN_FOLDER = "${releaseVersion}"
                echo "test upload CDN_SOURCE: ${CDN_SOURCE} UNIQUE_CDN_FOLDER: ${UNIQUE_CDN_FOLDER}"
                sh "echo ${env.GIT_COMMIT} >> ${CDN_SOURCE}/VERSION.txt"
                sh 'upload_ui'
              }
            }
          }
        }
      }
    }
  }

  post {
    success {
      script {
        def message = """
            :praisethesun: Pre-release success!
            
            ```
            ${env.RELEASE_JSON}
            ```

            Branch: ${env.BRANCH_NAME}
            Build details: <${env.BUILD_URL}/console|See in web console>
          """.stripIndent()

        slackSend channel: '#ux-deployments', message: "${message}", color: "#4aba78"
      }
    }
    unsuccessful {
      script {
        def message = """
          :x: Pre-release failure...
          Build details: <${env.BUILD_URL}/console|See in web console>
        """.stripIndent()
        slackSend channel: '#ux-deployments', message: "${message}", color: "#a31300"
      }
    }
    cleanup {
      cleanWs()
    }
  }
}<|MERGE_RESOLUTION|>--- conflicted
+++ resolved
@@ -63,10 +63,6 @@
                 resources:
                   requests:
                     memory: "1000Mi"
-<<<<<<< HEAD
-                    cpu: "1000m"
-=======
->>>>>>> 25fd0f60
                   limits:
                     memory: "6250Mi"
       '''
