--- conflicted
+++ resolved
@@ -2,10 +2,7 @@
 // https://gitlab.corp.pingidentity.com/devtools/icecream/jenkins-mpl-library
 // https://gitlab.corp.pingidentity.com/devtools/icecream/jenkins-ci-library
 
-<<<<<<< HEAD
-=======
 def ortCdnDeploy = libraryResource 'podTemplates/central-only/ort-cdn-deploy.yaml';
->>>>>>> 0fc22972
 def prodCdnDeploy = libraryResource 'podTemplates/central-only/prod-cdn-deploy.yaml';
 def uiPipelineShared = libraryResource 'podTemplates/ui-pipeline-shared.yaml';
 def centralCluster = 'central-us-east-2-k8s';
@@ -73,17 +70,6 @@
         }
       }
     }
-<<<<<<< HEAD
-    // stage('test') {
-    //   steps {
-    //       container('node-builder') {
-    //         echo "Running linting and tests"
-    //         sh "lerna run --scope ${params.PACKAGE} test"
-    //       }
-    //   }
-    // }
-    stage('version, tag and commit') {
-=======
 
     stage('test') {
       steps {
@@ -97,7 +83,6 @@
     }
 
     stage('version') {
->>>>>>> 0fc22972
       steps {
         dir("${env.WORKSPACE}") {
           container('node-builder') {
@@ -267,42 +252,6 @@
             }
           }
         }
-<<<<<<< HEAD
-
-      }
-    }
-    // stage('cdn deploy prod') {
-    //   agent {
-    //     kubernetes {
-    //       cloud centralCluster
-    //       yaml prodCdnDeploy
-    //     }
-    //   }
-    //   environment{
-    //     ENVIRONMENT = "production"
-    //     CDN_SOURCE = "packages/${params.PACKAGE}/cdn/${env.RELEASE_VERSION}"
-    //     UNIQUE_CDN_FOLDER = "${env.RELEASE_VERSION}"
-    //   }
-    //   steps {
-    //     container('cdn-deploy') {
-    //       checkout scm
-    //       unstash 'package'
-    //       sh 'upload_ui'
-    //     }
-    //   }
-    // }
-
-    stage('update-demo') {
-      steps {
-        dir("${env.WORKSPACE}/packages/${params.PACKAGE}") {
-          container('node-builder'){
-            withCredentials([sshUserPrivateKey(credentialsId: "uilibrary.ping-eng.com-ubuntu-user", keyFileVariable: 'keyfile')]) {
-              sh "make PRIVATE_SSH_KEY_PATH=${keyfile} LIB_VERSION=${params.PACKAGE} package-and-upload"
-            }
-          }
-        }
-=======
->>>>>>> 0fc22972
       }
     }
   }
